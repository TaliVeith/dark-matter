--- conflicted
+++ resolved
@@ -124,10 +124,7 @@
           'pyfaidx>=0.4.8.4',
           'pyzmq>=14.3.1',
           'requests>=2.18.4',
-<<<<<<< HEAD
           'cachetools>=3.1.0',
-=======
           'simplejson>=3.5.3',
           'six>=1.11.0',
->>>>>>> c78a1bf2
       ])