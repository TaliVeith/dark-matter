#!/usr/bin/env python

from setuptools import setup


# Modified from http://stackoverflow.com/questions/2058802/
# how-can-i-get-the-version-defined-in-setup-py-setuptools-in-my-package
def version():
    import os
    import re

    init = os.path.join('dark', '__init__.py')
    with open(init) as fp:
        initData = fp.read()
    match = re.search(r"^__version__ = ['\"]([^'\"]+)['\"]",
                      initData, re.M)
    if match:
        return match.group(1)
    else:
        raise RuntimeError('Unable to find version string in %r.' % init)


# Explicitly list bin scripts to be installed, seeing as I have a few local
# bin files that are not (yet) part of the distribution.
scripts = [
    'bin/aa-info.py',
    'bin/aa-to-dna.py',
    'bin/aa-to-properties.py',
    'bin/accession-to-taxonomy.py',
    'bin/adaptor-distances.py',
    'bin/alignments-per-read.py',
    'bin/bit-score-to-e-value.py',
    'bin/cat-json-blast-records.py',
    'bin/check-fasta-json-blast-consistency.py',
    'bin/codon-distance.py',
    'bin/compare-consensuses.py',
    'bin/compare-sequences.py',
    'bin/convert-blast-xml-to-json.py',
    'bin/convert-diamond-to-json.py',
    'bin/convert-diamond-to-sam.py',
    'bin/convert-sam-to-fastq.sh',
    'bin/create-newick-relabeling-output.py',
    'bin/dark-matter-version.py',
    'bin/dna-to-aa.py',
    'bin/download-genbank.sh',
    'bin/e-value-to-bit-score.py',
    'bin/extract-ORFs.py',
    'bin/fasta-base-indices.py',
    'bin/fasta-count.py',
    'bin/fasta-diff.sh',
    'bin/fasta-identity-table.py',
    'bin/fasta-ids.py',
    'bin/fasta-join.py',
    'bin/fasta-lengths.py',
    'bin/fasta-sequences.py',
    'bin/fasta-sort.py',
    'bin/fasta-split-by-id.py',
    'bin/fasta-subset.py',
    'bin/fasta-subtraction.py',
    'bin/fasta-to-phylip.py',
    'bin/filter-fasta-by-complexity.py',
    'bin/filter-fasta-by-taxonomy.py',
    'bin/filter-fasta.py',
    'bin/filter-hits-to-fasta.py',
    'bin/filter-reads-alignments.py',
    'bin/filter-sam.py',
    'bin/find-hits.py',
    'bin/get-features.py',
    'bin/get-reads.py',
    'bin/graph-evalues.py',
    'bin/local-align.py',
    'bin/make-fasta-database.py',
    'bin/make-protein-database.py',
    'bin/ncbi-fetch-id.py',
    'bin/newick-to-ascii.py',
    'bin/noninteractive-alignment-panel.py',
    'bin/parse-genbank-flat-file.py',
    'bin/position-summary.py',
    'bin/pre-commit.sh',
    'bin/print-blast-xml-for-derek.py',
    'bin/print-blast-xml.py',
    'bin/print-read-lengths.py',
    'bin/proteins-to-pathogens.py',
    'bin/randomize-fasta.py',
    'bin/read-blast-json.py',
    'bin/read-blast-xml.py',
    'bin/relabel-newick-tree.py',
    'bin/sam-coverage.py',
    'bin/sam-to-fasta-alignment.py',
    'bin/sam-reference-read-counts.py',
    'bin/sam-references.py',
    'bin/sff-to-fastq.py',
    'bin/split-fasta-by-adaptors.py',
    'bin/subset-protein-database.py',
    'bin/summarize-fasta-bases.py',
    'bin/summarize-reads.py',
    'bin/trim-primers.py',
    'bin/trim-reads.py',
    'bin/write-htcondor-job-spec.py',
]

setup(name='dark-matter',
      version=version(),
      packages=['dark', 'dark.blast', 'dark.diamond'],
      url='https://github.com/acorg/dark-matter',
      download_url='https://github.com/acorg/dark-matter',
<<<<<<< HEAD
      author='Terry Jones, Barbara Muehlemann, Tali Veith, Sophie Mathias',
=======
      author='Terry Jones, Barbara Muehlemann, Sophie Mathias, Tali Veith',
>>>>>>> e40b2717
      author_email='tcj25@cam.ac.uk',
      keywords=['virus discovery'],
      classifiers=[
          'Programming Language :: Python :: 2.7',
          'Programming Language :: Python :: 3',
          'Development Status :: 4 - Beta',
          'Intended Audience :: Developers',
          'License :: OSI Approved :: MIT License',
          'Operating System :: OS Independent',
          'Topic :: Software Development :: Libraries :: Python Modules',
      ],
      license='MIT',
      description='Python classes for working with genetic sequence data',
      scripts=scripts,
      install_requires=[
          'biopython>=1.71',
          'bz2file>=0.98',
          'ipython>=3.1.0',
          'matplotlib>=1.4.3',
          'numpy>=1.14.2',
          'pysam>=0.15.2',
          'pyfaidx>=0.4.8.4',
          'pyzmq>=14.3.1',
          'requests>=2.18.4',
          'cachetools>=3.1.0',
          'simplejson>=3.5.3',
          'six>=1.11.0',
      ])<|MERGE_RESOLUTION|>--- conflicted
+++ resolved
@@ -104,11 +104,7 @@
       packages=['dark', 'dark.blast', 'dark.diamond'],
       url='https://github.com/acorg/dark-matter',
       download_url='https://github.com/acorg/dark-matter',
-<<<<<<< HEAD
       author='Terry Jones, Barbara Muehlemann, Tali Veith, Sophie Mathias',
-=======
-      author='Terry Jones, Barbara Muehlemann, Sophie Mathias, Tali Veith',
->>>>>>> e40b2717
       author_email='tcj25@cam.ac.uk',
       keywords=['virus discovery'],
       classifiers=[
