from os import unlink
from collections import Counter
from Bio.Seq import translate
from Bio.Data.IUPACData import (
    ambiguous_dna_complement, ambiguous_rna_complement)

<<<<<<< HEAD
from dark.aa import PROPERTIES, PROPERTY_DETAILS, NONE
=======
from dark.aa import PROPERTIES, NONE
from dark.gor4 import GOR4
>>>>>>> 7d71bb92


def _makeComplementTable(complementData):
    """
    Make a sequence complement table.

    @param complementData: A C{dict} whose keys and values are strings of
        length one. A key, value pair indicates a substitution that should
        be performed during complementation.
    @return: A 256 character string that can be used as a translation table
        by the C{translate} method of a Python string.
    """
    table = range(256)
    for _from, to in complementData.iteritems():
        table[ord(_from[0])] = ord(to[0])
    return ''.join(map(chr, table))


class Read(object):
    """
    Hold information about a single read.

    @param id: A C{str} describing the read.
    @param sequence: A C{str} of sequence information (might be
        nucleotides or proteins).
    @param quality: An optional C{str} of phred quality scores. If not C{None},
        it must be the same length as C{sequence}.
    @raise ValueError: if the length of the quality string (if any) does not
        match the length of the sequence.
    """
    def __init__(self, id, sequence, quality=None):
        if quality is not None and len(quality) != len(sequence):
            raise ValueError(
                'Invalid read: sequence length (%d) != quality length (%d)' %
                (len(sequence), len(quality)))

        self.id = id
        self.sequence = sequence
        self.quality = quality

    def __eq__(self, other):
        return (self.id == other.id and
                self.sequence == other.sequence and
                self.quality == other.quality)

    def __ne__(self, other):
        return not self == other

    def __len__(self):
        return len(self.sequence)

    def toString(self, format_):
        """
        Convert the read to a string format.

        @param format_: Either 'fasta' or 'fastq'.
        @raise ValueError: if C{format_} is 'fastq' and the read has no quality
            information, or if an unknown format is requested.
        @return: A C{str} representing the read in the requested format.
        """
        if format_ == 'fasta':
            return '>%s\n%s\n' % (self.id, self.sequence)
        elif format_ == 'fastq':
            if self.quality is None:
                raise ValueError('Read %r has no quality information' %
                                 self.id)
            else:
                return '@%s\n%s\n+%s\n%s\n' % (
                    self.id, self.sequence, self.id, self.quality)
        else:
            raise ValueError("Format must be either 'fasta' or 'fastq'.")

    def lowComplexityFraction(self):
        """
        What fraction of a read's bases are in low-complexity regions?
        By convention, a region of low complexity is indicated by lowercase
        base letters.

        @return: The C{float} representing the fraction of bases in the
            read that are in regions of low complexity.
        """
        length = len(self)
        if length:
            lowerCount = len(filter(str.islower, self.sequence))
            return float(lowerCount) / length
        else:
            return 0.0

    def walkHSP(self, hsp):
        """
        Provide information about exactly how a read matches a subject, as
        specified by C{hsp}.

        @return: A generator that yields (offset, residue, inMatch) tuples.
            The offset is the offset into the matched subject. The residue is
            the base in the read (which might be '-' to indicate a gap in the
            read was aligned with the subject at this offset). inMatch will be
            C{True} for residues that are part of the HSP match, and C{False}
            for the (possibly non-existent) parts of the read that fall outside
            the HSP (aka, the "whiskers" in an alignment graph).
        """

        # It will be easier to understand the following implementation if
        # you refer to the ASCII art illustration of an HSP in the
        # dark.hsp._Base class in hsp.py

        # Left whisker.
        readOffset = 0
        subjectOffset = hsp.readStartInSubject
        while subjectOffset < hsp.subjectStart:
            yield (subjectOffset, self.sequence[readOffset], False)
            readOffset += 1
            subjectOffset += 1

        # Match.
        for matchOffset, residue in enumerate(hsp.readMatchedSequence):
            yield (subjectOffset + matchOffset, residue, True)

        # Right whisker.
        readOffset = hsp.readEnd
        subjectOffset = hsp.subjectEnd
        while subjectOffset < hsp.readEndInSubject:
            yield (subjectOffset, self.sequence[readOffset], False)
            readOffset += 1
            subjectOffset += 1


class _NucleotideRead(Read):
    """
    Holds methods to work with nucleotide (DNA and RNA) sequences.
    """
    def translations(self):
        """
        Yield all six translations of a nucleotide sequence.

        @return: A generator that produces six L{TranslatedRead} instances.
        """
        rc = self.reverseComplement().sequence
        for reverseComplemented in False, True:
            for frame in 0, 1, 2:
                seq = rc if reverseComplemented else self.sequence
                # Get the suffix of the sequence for translation. I.e.,
                # skip 0, 1, or 2 initial bases, depending on the frame.
                # Note that this makes a copy of the sequence, which we can
                # then safely append 'N' bases to to adjust its length to
                # be zero mod 3.
                suffix = seq[frame:]
                lengthMod3 = len(suffix) % 3
                if lengthMod3:
                    suffix += ('NN' if lengthMod3 == 1 else 'N')
                yield TranslatedRead(self, translate(suffix), frame,
                                     reverseComplemented)

    def reverseComplement(self):
        """
        Reverse complement a nucleotide sequence.

        @return: The reverse complemented sequence as an instance of the
            current class.
        """
        quality = None if self.quality is None else self.quality[::-1]
        sequence = self.sequence.translate(self.COMPLEMENT_TABLE)[::-1]
        return self.__class__(self.id, sequence, quality)


class DNARead(_NucleotideRead):
    """
    Hold information and methods to work with DNA reads.
    """
    COMPLEMENT_TABLE = _makeComplementTable(ambiguous_dna_complement)


class RNARead(_NucleotideRead):
    """
    Hold information and methods to work with RNA reads.
    """
    COMPLEMENT_TABLE = _makeComplementTable(ambiguous_rna_complement)


class AARead(Read):
    """
    Hold information and methods to work with AA reads.
    """

    # Keep a single GOR4 instance that can be used by all AA reads. This
    # saves us from re-scanning the GOR IV secondary structure database
    # every time we make an AARead instance.
    _GOR4 = GOR4()

    def properties(self):
        """
        Translate an amino acid sequence to properties of the form:
        'F': HYDROPHOBIC | AROMATIC.

        @return: A generator yielding properties for the residues in the
            current sequence.
        """
        return (PROPERTIES.get(aa, NONE) for aa in self.sequence)

    def propertyDetails(self):
        """
        Translate an amino acid sequence to properties. Each property of the
        amino acid gets a value scaled from -1 to 1.

        @return: A list of property dictionaries.
        """
        return (PROPERTY_DETAILS.get(aa, NONE) for aa in self.sequence)

    def ORFs(self):
        """
        Find all ORFs in our sequence.

        @return: A generator that yields AAReadORF instances that correspond
            to the ORFs found in the AA sequence.
        """
        ORFStart = None
        openLeft = True
        seenStart = False

        for index, residue in enumerate(self.sequence):
            if residue == 'M':
                # Start codon.
                openLeft = False
                seenStart = True
            elif residue == '*':
                # Stop codon. Yield an ORF, if it has non-zero length.
                if ORFStart is not None and index - ORFStart > 0:
                    # The ORF has non-zero length.
                    yield AAReadORF(self, ORFStart, index, openLeft, False)
                    ORFStart = None
                # After a stop codon, we can no longer be open on the left
                # and we have no longer seen a start codon.
                openLeft = seenStart = False
            else:
                if (seenStart or openLeft) and ORFStart is None:
                    ORFStart = index

        # End of sequence. Yield the final ORF if there is one and it has
        # non-zero length.
        length = len(self.sequence)
        if ((seenStart or openLeft) and ORFStart is not None
                and length - ORFStart > 0):
            yield AAReadORF(self, ORFStart, length, openLeft, True)

    def gor4(self):
        """
        Get GOR IV secondary structure predictions (and the associated
        prediction probabilities).

        @return: A C{dict} with 'predictions' and 'probabilities' keys.
            The 'predictions' value is a C{str} of letters from {'H', 'E',
            'C'} for Helix, Beta Strand, Coil.  The probabilities value is
            a C{list} of C{float} triples, one for each amino acid in
            C{sequence}. The C{float} values are the probabilities assigned,
            in order, to Helix, Beta Strand, Coil.
        """
        return self._GOR4.predict(self.sequence)


class AAReadORF(AARead):
    """
    Hold information about an ORF from an AA read.

    @param originalRead: The original L{AARead} instance in which this ORF
        occurs.
    @param start: The C{int} offset where the ORF starts in the original read.
    @param stop: The Python-style C{int} offset of the end of the ORF in the
        original read. The final index is not included in the ORF.
    @param openLeft: A C{bool}. If C{True}, the ORF potentially begins before
        the sequence given in C{sequence}. I.e., the ORF-detection code started
        to examine a read assuming it was already in an ORF. If C{False}, a
        start codon was found preceeding this ORF.
    @param openRight: A C{bool}. If C{True}, the ORF potentially ends after
        the sequence given in C{sequence}. I.e., the ORF-detection code
        was in an ORF when it encountered the end of a read (so no stop codon
        was found). If C{False}, a stop codon was found in the read after this
        ORF.
    """
    def __init__(self, originalRead, start, stop, openLeft, openRight):
        if start < 0:
            raise ValueError('start offset (%d) less than zero' % start)
        if stop > len(originalRead):
            raise ValueError('stop offset (%d) > original read length (%d)' %
                             (stop, len(originalRead)))
        if start > stop:
            raise ValueError('start offset (%d) greater than stop offset (%d)'
                             % (start, stop))
        newId = '%s-%s%d:%d%s' % (originalRead.id,
                                  '(' if openLeft else '[',
                                  start, stop,
                                  ')' if openRight else ']')
        AARead.__init__(self, newId, originalRead.sequence[start:stop])
        self.start = start
        self.stop = stop
        self.openLeft = openLeft
        self.openRight = openRight


class TranslatedRead(AARead):
    """
    Hold information about one DNA->AA translation of a Read.

    @param originalRead: The original DNA or RNA L{Read} instance from which
        this translation was obtained.
    @param sequence: The C{str} AA translated sequence.
    @param frame: The C{int} frame, either 0, 1, or 2.
    @param reverseComplemented: A C{bool}, C{True} if the original sequence
        must be reverse complemented to obtain this AA sequence.
    """
    def __init__(self, originalRead, sequence, frame,
                 reverseComplemented=False):
        if frame not in (0, 1, 2):
            raise ValueError('Frame must be 0, 1, or 2')
        newId = '%s-frame%d%s' % (originalRead.id, frame,
                                  'rc' if reverseComplemented else '')
        AARead.__init__(self, newId, sequence)
        self.frame = frame
        self.reverseComplemented = reverseComplemented

    def __eq__(self, other):
        return (AARead.__eq__(self, other) and
                self.frame == other.frame and
                self.reverseComplemented == other.reverseComplemented)

    def __ne__(self, other):
        return not self == other

    def maximumORFLength(self):
        """
        Return the length of the longest (possibly partial) ORF in a translated
        read. The ORF may originate or terminate outside the sequence, which is
        why the length is just a lower bound.
        """
        return max(len(orf) for orf in self.ORFs())


class Reads(object):
    """
    Maintain a collection of sequence reads.
    """

    def __init__(self):
        self.additionalReads = []
        self._length = 0

    def add(self, read):
        """
        Add a read to this collection of reads.

        @param read: A C{Read} instance.
        """
        self.additionalReads.append(read)
        self._length += 1

    def __iter__(self):
        # Reset self._length because __iter__ may be called more than once
        # and we don't want to increment _length each time we iterate.
        self._length = len(self.additionalReads)

        # Look for an 'iter' method in a possible subclass.
        try:
            iter = self.iter()
        except AttributeError:
            pass
        else:
            for read in iter:
                self._length += 1
                yield read

        for read in self.additionalReads:
            yield read

    def __len__(self):
        # Note that len reflects the number of reads that are currently known.
        # If self.__iter__ has not been exhausted, we will not know the true
        # number of reads.
        return self._length

    def save(self, filename, format_='fasta'):
        """
        Write the reads to C{filename} in the requested format.

        @param filename: Either a C{str} file name to save into (the file will
            be overwritten) or an open file descriptor (e.g., sys.stdout).
        @param format_: A C{str} format to save as, either 'fasta' or 'fastq'.
        @raise ValueError: if C{format_} is 'fastq' and a read with no quality
            is present, or if an unknown format is requested.
        @return: C{self} in case our caller wants to chain the result into
            another method call.
        """
        format_ = format_.lower()

        if isinstance(filename, basestring):
            try:
                with open(filename, 'w') as fp:
                    for read in self:
                        fp.write(read.toString(format_))
            except ValueError:
                unlink(filename)
                raise
        else:
            # We have a file-like object.
            for read in self:
                filename.write(read.toString(format_))
        return self

    def filter(self, minLength=None, maxLength=None):
        """
        Filter a set of reads to produce a matching subset.

        Note: there are many additional filtering options that could be added,
        e.g., filtering on read id (whitelist, blacklist, regex, etc), GC %,
        and quality.

        @param minLength: The minimum acceptable length.
        @param maxLength: The maximum acceptable length.
        """
        result = Reads()
        for read in self:
            readLen = len(read)
            if ((minLength is None or readLen >= minLength) and
                    (maxLength is None or readLen <= maxLength)):
                result.add(read)
        return result

    def summarizePosition(self, index):
        """
        Compute residue counts a specific sequence index.

        @param index: an C{int} index into the sequence.
        @return: A C{dict} with the count of too-short (excluded) sequences,
            and a Counter instance giving the residue counts.
        """
        countAtPosition = Counter()
        excludedCount = 0

        for read in self:
            try:
                countAtPosition[read.sequence[index]] += 1
            except IndexError:
                excludedCount += 1

        return {
            'excludedCount': excludedCount,
            'countAtPosition': countAtPosition
        }<|MERGE_RESOLUTION|>--- conflicted
+++ resolved
@@ -4,12 +4,8 @@
 from Bio.Data.IUPACData import (
     ambiguous_dna_complement, ambiguous_rna_complement)
 
-<<<<<<< HEAD
 from dark.aa import PROPERTIES, PROPERTY_DETAILS, NONE
-=======
-from dark.aa import PROPERTIES, NONE
 from dark.gor4 import GOR4
->>>>>>> 7d71bb92
 
 
 def _makeComplementTable(complementData):
