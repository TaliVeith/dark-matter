--- conflicted
+++ resolved
@@ -110,11 +110,8 @@
         <br/><a href="%s" target="_blank">NCBI info on this target</a>.
 """
                          % url)
-<<<<<<< HEAD
-            if 'features' in hitInfo and len(hitInfo['features']):
-=======
+
             if len(hitInfo.get('features', [])):
->>>>>>> fce517ae
 
                 fp.write("""\
         <br/><a href="%s">Features</a>
