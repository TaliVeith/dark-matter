import sys

if sys.version_info < (2, 7):
    raise Exception('The dark matter code needs Python 2.7 or later.')

# Note that the version string must have the following format, otherwise it
# will not be found by the version() function in ../setup.py
#
# Remember to update ../CHANGELOG.md describing what's new in each version.
<<<<<<< HEAD
__version__ = '3.1.31'
=======
__version__ = '3.1.36'
>>>>>>> 7e8ca419
<|MERGE_RESOLUTION|>--- conflicted
+++ resolved
@@ -7,8 +7,4 @@
 # will not be found by the version() function in ../setup.py
 #
 # Remember to update ../CHANGELOG.md describing what's new in each version.
-<<<<<<< HEAD
-__version__ = '3.1.31'
-=======
-__version__ = '3.1.36'
->>>>>>> 7e8ca419
+__version__ = '3.1.36'