--- conflicted
+++ resolved
@@ -7,8 +7,4 @@
 # will not be found by the version() function in ../setup.py
 #
 # Remember to update ../CHANGELOG.md describing what's new in each version.
-<<<<<<< HEAD
-__version__ = '4.0.6'
-=======
-__version__ = '4.0.13'
->>>>>>> f608fa84
+__version__ = '4.0.14'