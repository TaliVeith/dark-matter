import sys

if sys.version_info < (2, 7):
    raise Exception('The dark matter code needs Python 2.7 or later.')

# Note that the version string must have the following format, otherwise it
# will not be found by the version() function in ../setup.py
#
# Remember to update ../CHANGELOG.md describing what's new in each version.
<<<<<<< HEAD
__version__ = '3.0.32'
=======
__version__ = '3.0.57'
>>>>>>> 18ef7367
<|MERGE_RESOLUTION|>--- conflicted
+++ resolved
@@ -7,8 +7,5 @@
 # will not be found by the version() function in ../setup.py
 #
 # Remember to update ../CHANGELOG.md describing what's new in each version.
-<<<<<<< HEAD
-__version__ = '3.0.32'
-=======
-__version__ = '3.0.57'
->>>>>>> 18ef7367
+
+__version__ = '3.0.58'
