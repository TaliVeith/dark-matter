from math import exp


def printHSP(hsp, indent=''):
    for attr in ['align_length', 'bits', 'expect', 'frame', 'gaps',
                 'identities', 'num_alignments', 'positives', 'query_end',
                 'query_start', 'sbjct', 'match', 'query', 'sbjct_end',
                 'sbjct_start', 'score', 'strand']:
        print '%s%s: %s' % (indent, attr, getattr(hsp, attr))
    print '%sp: %.10f' % (indent, 1.0 - exp(-1.0 * hsp.expect))


def normalizeHSP(hsp, queryLen):
    """
    Examime the sense of an HSP and return information about where the
    query and the alignment (match) begin and end.  BLAST always returns
    query start and stop values that are increasing, but the reported
    subject match may be reversed (start > stop).  Return a dict with keys
    that allow the query and the alignment to be displayed relative to the
    subject orientation (i.e., with start < stop for both the query and the
    match).

    In the returned object, all indices are suitable for Python string
    slicing etc.  We must be careful to convert from the 1-based offsets
    found in BLAST output properly.  The values in the returned dictionary
    are ALL indices into the subject string.

    hsp.frame is a (query, subject) 2-tuple, with the query value coming
    from {1, 2, 3} and the subject from {-3, -2, -1, 1, 2, 3}. The sign
    indicates negative or positive sense (negative or positive sign). The
    subject value is the starting nucleotide match offset modulo 3, plus
    one (i.e., it tells us which of the 3 possible reading frames is used
    in the match. It is redundant because that information can also be
    obtained from the mod 3 value of the match offset.

    NOTE: the returned queryStart value may be negative.  The subject
    sequence is considered to start at offset 0.  So if the query string
    has sufficient additional nucleotides before the start of the alignment
    match, it may protrude to the left of the subject (i.e., have x < 0).

    hsp: a HSP from a BLAST record.  All passed hsp offsets are 1-based.
    queryLen: the length of the query sequence.
    """

    queryPositive = hsp.frame[0] > 0
    subjectPositive = hsp.frame[1] > 0

    query_start = hsp.query_start
    query_end = hsp.query_end
    sbjct_start = hsp.sbjct_start
    sbjct_end = hsp.sbjct_end

    # As far as we know (blastn and tblastx), the query frame is always
    # positive and the query indices are always ascending.
    assert queryPositive and query_start <= query_end

    if subjectPositive:
        # Make sure indices are ascending.
        assert sbjct_start <= sbjct_end
    else:
        # Subject is negative. Its indices will be ascending for tblastx output
        # but descending for blastn :-(  Make sure we have them ascending.
        if sbjct_start > sbjct_end:
            sbjct_start, sbjct_end = sbjct_end, sbjct_start

    # Sanity check that the length of the matches in the subject and query
    # are identical, taking into account gaps in either (indicated by '-'
    # characters in the match sequences, as returned by BLAST).
    subjectGaps = hsp.sbjct.count('-')
    queryGaps = hsp.query.count('-')
    subjectLengthWithGaps = sbjct_end - sbjct_start + 1 + subjectGaps
    queryLengthWithGaps = query_end - query_start + 1 + queryGaps
    assert subjectLengthWithGaps == queryLengthWithGaps, (
        'Including gaps, subject match length (%d) != Query match length (%d)'
        % (subjectLengthWithGaps, queryLengthWithGaps))

    # TODO: check the mod 3 value of the start offsets.

    # Set subject indices to be zero-based.
    subjectStart = sbjct_start - 1
    subjectEnd = sbjct_end

    # Calculate query indices. These are indices relative to the subject!

    # unmatchedQueryLeft is the number of query bases that will be sticking
    # out to the left of the start of the subject in our plots.
    if queryPositive:
        unmatchedQueryLeft = query_start - 1
    else:
        unmatchedQueryLeft = queryLen - query_end

    # Set the query offsets based on the direction the match with the
    # subject takes.
    if subjectPositive:
        queryStart = subjectStart - unmatchedQueryLeft
        queryEnd = queryStart + queryLen + queryGaps
    else:
        queryEnd = subjectEnd + unmatchedQueryLeft
<<<<<<< HEAD
        queryStart = queryEnd - queryLen

    # Final sanity check.
    #assert queryStart <= subjectStart
    #assert queryEnd >= subjectEnd
=======
        queryStart = queryEnd - queryLen - queryGaps

    # TODO: remove all this once we're sure we have things right.
    #
    # def debugPrint():
    #     print 'frame', hsp.frame
    #     print 'queryLen is', queryLen
    #     print 'queryPositive: %s' % queryPositive
    #     print 'subjectPositive: %s' % subjectPositive
    #     print 'unmatchedQueryLeft: %s' % unmatchedQueryLeft
    #     print 'subjectGaps: %s' % subjectGaps
    #     print 'queryGaps: %s' % queryGaps
    #     print 'query_start: %s' % query_start
    #     print 'query_end: %s' % query_end
    #     print 'sbjct_start: %s' % sbjct_start
    #     print 'sbjct_end: %s' % sbjct_end
    #     print 'queryStart: %s' % queryStart
    #     print 'queryEnd: %s' % queryEnd
    #     print 'subjectStart: %s' % subjectStart
    #     print 'subjectEnd: %s' % subjectEnd
    #     print 'query  : %s' % hsp.query
    #     print 'subject: %s' % hsp.sbjct
    #
    # if queryStart > subjectStart:
    #     print 'Oops: queryStart > subjectStart'
    #     debugPrint()
    # if queryEnd < subjectEnd:
    #     print 'Oops: queryEnd < subjectEnd'
    #     debugPrint()

    # Final sanity checks.
    assert queryStart <= subjectStart
    assert queryEnd >= subjectEnd
>>>>>>> fce517ae

    return {
        'queryEnd': queryEnd,
        'queryStart': queryStart,
        'subjectEnd': subjectEnd,
        'subjectStart': subjectStart,
    }<|MERGE_RESOLUTION|>--- conflicted
+++ resolved
@@ -96,13 +96,7 @@
         queryEnd = queryStart + queryLen + queryGaps
     else:
         queryEnd = subjectEnd + unmatchedQueryLeft
-<<<<<<< HEAD
-        queryStart = queryEnd - queryLen
 
-    # Final sanity check.
-    #assert queryStart <= subjectStart
-    #assert queryEnd >= subjectEnd
-=======
         queryStart = queryEnd - queryLen - queryGaps
 
     # TODO: remove all this once we're sure we have things right.
@@ -136,7 +130,6 @@
     # Final sanity checks.
     assert queryStart <= subjectStart
     assert queryEnd >= subjectEnd
->>>>>>> fce517ae
 
     return {
         'queryEnd': queryEnd,
