import re
from math import ceil
from IPython.display import HTML
from collections import defaultdict
from random import uniform
from time import ctime, time
import subprocess
from Bio.Blast import NCBIXML
from Bio import Entrez, SeqIO
from cStringIO import StringIO
from math import log10
import matplotlib.pyplot as plt
import numpy as np
from matplotlib.lines import Line2D
from matplotlib.patches import Rectangle
from matplotlib import gridspec
from urllib2 import URLError

from dark import html
from dark.baseimage import BaseImage
from dark.conversion import readJSONRecords
from dark.dimension import dimensionalIterator
from dark.hsp import normalizeHSP, printHSP
from dark.intervals import OffsetAdjuster, ReadIntervals
from dark import features

Entrez.email = 'tcj25@cam.ac.uk'

START_CODONS = set(['ATG'])
STOP_CODONS = set(['TAA', 'TAG', 'TGA'])

QUERY_COLORS = {
    'A': (1.0, 0.0, 0.0),  # Red.
    'C': (0.0, 0.0, 1.0),  # Blue.
    'G': (0.0, 1.0, 0.0),  # Green.
    'N': (1.0, 0.0, 1.0),  # Purple.
    'T': (1.0, 0.8, 0.0),  # Orange.
    'gap': (0.2, 0.2, 0.2),  # Almost black.
    'match': (0.9, 0.9, 0.9),  # Almost white.
}

# If we're making a plot that has a log-linear X axis, don't show
# background light grey rectangles for any gap whose (logged) width is less
# than SMALLEST_LOGGED_GAP_TO_DISPLAY.
SMALLEST_LOGGED_GAP_TO_DISPLAY = 20

DEFAULT_LOG_LINEAR_X_AXIS_BASE = 1.1


def readBlastRecords(filename, limit=None):
    """
    Read BLAST records in either XML or JSON format.
    """
    if filename.endswith('.xml'):
        fp = open(filename)
        records = NCBIXML.parse(fp)
    elif filename.endswith('.json'):
        records = readJSONRecords(filename)
        fp = None
    else:
        raise ValueError('Unknown BLAST record file type.')
    for count, record in enumerate(records):
        if limit is not None and count == limit:
            break
        else:
            yield record
    if fp:
        fp.close()


def printBlastRecord(record):
    for key in sorted(record.__dict__.keys()):
        if key not in ['alignments', 'descriptions', 'reference']:
            print '%s: %r' % (key, record.__dict__[key])
    print 'alignments: (%d in total):' % len(record.alignments)
    for i, alignment in enumerate(record.alignments):
        print '  description %d:' % (i + 1)
        for attr in ['accession', 'bits', 'e', 'num_alignments', 'score',
                     'title']:
            print '    %s: %s' % (attr, getattr(record.descriptions[i], attr))
        print '  alignment %d:' % (i + 1)
        for attr in 'accession', 'hit_def', 'hit_id', 'length', 'title':
            print '    %s: %s' % (attr, getattr(alignment, attr))
        print '    HSPs (%d in total):' % len(alignment.hsps)
        for hspIndex, hsp in enumerate(alignment.hsps, start=1):
            print '      hsp %d:' % hspIndex
            printHSP(hsp, '        ')


def summarizeAllRecords(filename):
    """
    Read a file of BLAST records and return a dictionary keyed by sequence
    title, with values containing information about the number of times the
    sequence was hit, the e value (from the best HSP), and the sequence
    length.
    """
    start = time()
    result = {}
    for record in readBlastRecords(filename):
        for index, alignment in enumerate(record.alignments):
            title = record.descriptions[index].title
            if title in result:
                item = result[title]
            else:
                item = result[title] = {
                    'count': 0,  # Should have been called 'readCount'.
                    'eValues': [],
                    'length': alignment.length,  # This is the subject length.
                    'reads': set(),
                    'title': title,
                }
            item['count'] += 1
            item['eValues'].append(alignment.hsps[0].expect)
            # record.query is the name of the read in the FASTA file.
            item['reads'].add(record.query)

    # Compute mean and median e values and delete the eValues keys.
    for key, item in result.iteritems():
        item['eMean'] = sum(item['eValues']) / float(item['count'])
        item['eMedian'] = np.median(item['eValues'])
        item['reads'] = sorted(item['reads'])
        del item['eValues']
    stop = time()
    report('Record summary generated in %.3f mins.' % ((stop - start) / 60.0))
    return result


def _sortSummary(filenameOrSummary, attr='count', reverse=False):
    """
    Given a filename of BLAST output or a dict that already summarizes
    BLAST output, produce an HTML object with the records sorted by the
    given attribute ('count', 'eMean', 'eMedian', or 'length').
    """
    if isinstance(filenameOrSummary, dict):
        summary = filenameOrSummary
    else:
        summary = summarizeAllRecords(filenameOrSummary)
    if attr not in ('count', 'eMean', 'eMedian', 'length'):
        raise ValueError("attr must be one of 'count', 'eMean', "
                         "'eMedian', or 'length'")
    out = []
    titles = sorted(summary.keys(), key=lambda title: summary[title][attr],
                    reverse=reverse)
    for i, title in enumerate(titles, start=1):
        item = summary[title]
        link = html.NCBISequenceLink(title, title)
        out.append(
            '%3d: count=%4d, len=%7d, median(e)=%20s mean(e)=%20s: %s' %
            (i, item['count'], item['length'], item['eMedian'], item['eMean'],
             link))
    return HTML('<pre><tt>' + '<br/>'.join(out) + '</tt></pre>')


def summarizeAllRecordsByMeanEValueHTML(filenameOrSummary):
    return _sortSummary(filenameOrSummary, 'eMean')


def summarizeAllRecordsByMedianEValueHTML(filenameOrSummary):
    return _sortSummary(filenameOrSummary, 'eMedian')


def summarizeAllRecordsByCountHTML(filenameOrSummary):
    return _sortSummary(filenameOrSummary, 'count', reverse=True)


def summarizeAllRecordsByLengthHTML(filenameOrSummary):
    return _sortSummary(filenameOrSummary, 'length', reverse=True)


def getAllHitsForSummary(summary, recordFilename):
    """
    For the keys of summary (these are sequence titles), pull out a list of
    hit ids and find all those hits in recordFilename.
    """
    titles = sorted(summary.keys())
    hitIds = set([title.split(' ')[0] for title in titles])
    return list(findHits(recordFilename, hitIds))


def filterRecords(summary, filterFunc):
    """
    Pass each of the items in summary (as produced by summarizeAllRecords)
    to a filter function and return a dict subset of those for which the
    filter returns True.
    """
    result = {}
    for title, item in summary.iteritems():
        if filterFunc(item):
            result[title] = item
    return result


def interestingRecords(summary, titleRegex=None, minSequenceLen=None,
                       maxSequenceLen=None, minMatchingReads=None,
                       maxMeanEValue=None, maxMedianEValue=None,
                       negativeTitleRegex=None):
    """
    Given a summary of BLAST results, produced by summarizeAllRecords, return
    a dictionary consisting of just the interesting records.

    summary: the dict output of summarizeAllRecords
    titleRegex: a regex that sequence titles must match.
    negativeTitleRegex: a regex that sequence titles must not match.
    minSequenceLen: sequences of lesser length will be elided.
    maxSequenceLen: sequences of greater length will be elided.
    minMatchingReads: sequences that are matched by fewer reads
        will be elided.
    maxMeanEValue: sequences that are matched with a mean e-value
        that is greater will be elided.
    maxMedianEValue: sequences that are matched with a median e-value
        that is greater will be elided.
    """
    result = {}
    if titleRegex is not None:
        titleRegex = re.compile(titleRegex, re.I)
    if negativeTitleRegex is not None:
        negativeTitleRegex = re.compile(negativeTitleRegex, re.I)
    for title, item in summary.iteritems():
        if titleRegex and titleRegex.search(title) is None:
            continue
        if negativeTitleRegex and negativeTitleRegex.search(title) is not None:
            continue
        if minSequenceLen is not None and item['length'] < minSequenceLen:
            continue
        if maxSequenceLen is not None and item['length'] > maxSequenceLen:
            continue
        if minMatchingReads is not None and item['count'] < minMatchingReads:
            continue
        if maxMeanEValue is not None and item['eMean'] > maxMeanEValue:
            continue
        if maxMedianEValue is not None and item['eMedian'] > maxMedianEValue:
            continue
        result[title] = item
    return result


def getSequence(hitId, db='nt'):
    """
    hitId: the hit_id field from a BLAST record hsp. Of the form
        'gi|63148399|gb|DQ011818.1|' or anything recognized by the -entry param
        of blastdbcmd.
    db: the str name of the BLAST database to search.
    """
    fasta = subprocess.check_output(
        ['blastdbcmd', '-entry', hitId, '-db', db])
    return SeqIO.read(StringIO(fasta), 'fasta')


def findHits(recordFilename, hitIds, limit=None):
    """
    Look in recordFilename (a BLAST XML output file) for hits with ids in the
    set hitIds.

    recordFilename: the str file name to read BLAST records from. Must have
        contents produced via the "-outfmt 5" given on the blast command line.
    hitIds: a set of hit_id field values from a BLAST record hsp. Each hitId is
        of the form 'gi|63148399|gb|DQ011818.1|' or anything recognized by the
        -entry param of blastdbcmd.
    limit: the int number of records to read from recordFilename.

    Return a generator that yields (read number, hit id, hit length, hsps)
    tuples.
    """
    start = time()
    report('Looking for hits on %d sequence ids in %s' %
           (len(hitIds), recordFilename))
    hitCount = 0
    for readNum, record in enumerate(
            readBlastRecords(recordFilename, limit=limit)):
        for alignment in record.alignments:
            if alignment.hit_id in hitIds:
                hitCount += 1
                yield (readNum, alignment.hit_id, alignment.length,
                       alignment.hsps, record.query)
    stop = time()
    report('%d hits found in %.3f mins.' % (hitCount, (stop - start) / 60.0))


def getSeqFromGenbank(hitId):
    """
    hitId: either a hit from a BLAST record, in the form
        'gi|63148399|gb|DQ011818.1|' in which case we use the 2nd field, as
        delimited by '|', to fetch from Genbank.  Or, a gi number (the 2nd
        field just mentioned).

    NOTE: this uses the network!  Also, there is a 3 requests/second limit
    imposed by NCBI on these requests so be careful or your IP will be banned.
    """
    try:
        gi = hitId.split('|')[1]
    except IndexError:
        # Assume we have a gi number directly, and make sure it's a string.
        gi = str(hitId)

    try:
        client = Entrez.efetch(db='nucleotide', rettype='gb', retmode='text',
                               id=gi)
    except URLError:
        return None
    else:
        record = SeqIO.read(client, 'gb')
        client.close()
        return record


def summarizeHits(hits, fastaFilename, eCutoff=None,
                  maxHspsPerHit=None, minStart=None, maxStop=None,
                  logLinearXAxis=False,
                  logBase=DEFAULT_LOG_LINEAR_X_AXIS_BASE):
    """
    Summarize the information found in 'hits'.

    hits: The result of calling findHits (above).
    fastaFilename: The name of the FASTA file containing query sequences,
        or a list of fasta sequences from SeqIO.parse
    eCutoff: A float e value. Hits with e value greater than or equal to
        this will be ignored.
    maxHspsPerHit: The maximum number of HSPs to examine for each hit.
    minStart: Reads that start before this subject offset should not be
        returned.
    maxStop: Reads that end after this subject offset should not be returned.
    logLinearXAxis: if True, convert read offsets so that empty regions in the
        plot we're preparing will only be as wide as their logged actual
        values.
    logBase: The base of the logarithm to use if logLinearXAxis is True.

    Return a 2-tuple: a list of the SeqIO parsed fasta file, and a dict whose
        keys are sequence ids and whose values give hit summary information.
    """

    if isinstance(fastaFilename, str):
        fasta = list(SeqIO.parse(fastaFilename, 'fasta'))
    else:
        fasta = fastaFilename
    zeroEValueUpperRandomIncrement = 150

    def resultDict(sequenceLen):
        result = {
            'hitCount': 0,
            'items': [],
            'maxE': 0.0,
            'minE': 1000,  # Something ridiculously large.
            'maxX': maxStop or sequenceLen,
            'minX': minStart or 0,
            'sequenceLen': sequenceLen,
            'zeroEValueFound': False,
        }

        if logLinearXAxis:
            result['readIntervals'] = ReadIntervals(sequenceLen)
            result['offsetAdjuster'] = None  # Will be set below.

        return result

    result = {}

    # Extract all e values.
    for sequenceId, hitId, hitLen, hsps, query in hits:
        if hitId not in result:
            result[hitId] = resultDict(hitLen)
        hitInfo = result[hitId]
        # Manually count hits. 'hits' may be a generator so we can't use len().
        hitInfo['hitCount'] += 1
        queryLen = len(fasta[sequenceId])

        for hspCount, hsp in enumerate(hsps, start=1):
            if maxHspsPerHit is not None and hspCount > maxHspsPerHit:
                break
            try:
                normalized = normalizeHSP(hsp, queryLen)
            except AssertionError:
                # TODO: Remove these prints, and the surrounding try/except
                # once we're sure we have HSP normalization right.
                #
                # print 'Assertion error in utils calling normalizeHSP'
                # print 'sequenceId: %s' % sequenceId
                # print 'hitId: %s' % hitId
                # print 'hitLen: %s' % hitLen
                # print 'query: %s' % query
                # printHSP(hsp)
                raise
            if ((minStart is not None and normalized['queryStart'] < minStart)
                    or (maxStop is not None and
                        normalized['queryEnd'] > maxStop)):
                continue
            if logLinearXAxis:
                hitInfo['readIntervals'].add(normalized['queryStart'],
                                             normalized['queryEnd'])
            e = hsp.expect
            if eCutoff is not None and e >= eCutoff:
                continue
            if e == 0.0:
                e = None
                hitInfo['zeroEValueFound'] = True
            else:
                convertedE = -1.0 * log10(e)
                if convertedE > hitInfo['maxE']:
                    hitInfo['maxE'] = convertedE
                # Don't use elif for testing minE. Both conditions can be true.
                if convertedE < hitInfo['minE']:
                    hitInfo['minE'] = convertedE
            if normalized['queryStart'] < hitInfo['minX']:
                hitInfo['minX'] = normalized['queryStart']
            if normalized['queryEnd'] > hitInfo['maxX']:
                hitInfo['maxX'] = normalized['queryEnd']
            hitInfo['items'].append({
                'convertedE': convertedE,
                'hsp': normalized,
                'origHsp': hsp,
                'queryLen': queryLen,
                'sequenceId': sequenceId,
                'frame': {
                    'query': hsp.frame[0],
                    'subject': hsp.frame[1],
                },
                'query': query
            })

    for hitInfo in result.itervalues():
        # For each sequence we have hits on, set the expect values that
        # were zero to a randomly high value (higher than the max e value
        # we just calculated).
        maxEIncludingRandoms = hitInfo['maxE']
        for item in hitInfo['items']:
            if item['convertedE'] is None:
                item['convertedE'] = e = (
                    hitInfo['maxE'] + 2 +
                    uniform(0, zeroEValueUpperRandomIncrement))
                if e > maxEIncludingRandoms:
                    maxEIncludingRandoms = e
        hitInfo['maxEIncludingRandoms'] = maxEIncludingRandoms

        # Adjust all HSPs if we're doing a log/linear X axis.
        if logLinearXAxis:
            adjuster = OffsetAdjuster(hitInfo['readIntervals'], base=logBase)
            minX = maxX = None
            for item in hitInfo['items']:
                adjusted = adjuster.adjustNormalizedHSP(item['hsp'])
                item['hsp'] = adjusted
                if minX is None or adjusted['queryStart'] < minX:
                    minX = adjusted['queryStart']
                if maxX is None or adjusted['queryEnd'] > maxX:
                    maxX = adjusted['queryEnd']

            # Adjust minX and maxX if we have gaps at the start or end of
            # the subject.
            gaps = list(hitInfo['readIntervals'].walk())
            if gaps:
                # Check start of first gap:
                intervalType, (start, stop) = gaps[0]
                if intervalType == ReadIntervals.EMPTY:
                    adjustedStart = adjuster.adjustOffset(start)
                    if adjustedStart < minX:
                        minX = adjustedStart
                # Check stop of last gap:
                intervalType, (start, stop) = gaps[-1]
                if intervalType == ReadIntervals.EMPTY:
                    adjustedStop = adjuster.adjustOffset(stop)
                    if adjustedStop > maxX:
                        maxX = adjustedStop

            hitInfo.update({
                'minX': minX,
                'maxX': maxX,
                'offsetAdjuster': adjuster,
            })

    return fasta, result


def convertSummaryEValuesToRanks(hitInfo):
    """
    Change e values for the reads that hit a sequence to be their ranks.

    hitInfo is a dict of information of BLAST hits against a sequence. It is
    one of the values in the result dictionary returned by summarizeHits.
    """
    result = hitInfo.copy()
    items = result['items']
    items.sort(key=lambda item: item['convertedE'])
    for i, item in enumerate(items, start=1):
        item['convertedE'] = i
    result['maxE'] = result['maxEIncludingRandoms'] = len(items)
    result['minE'] = 1
    result['zeroEValueFound'] = False
    return result


def alignmentGraph(recordFilenameOrHits, hitId, fastaFilename, db='nt',
<<<<<<< HEAD
                   addQueryLines=True, showFeatures=False, eCutoff=3.0,
=======
                   addQueryLines=True, showFeatures=True, eCutoff=1e-2,
>>>>>>> fce517ae
                   maxHspsPerHit=None, colorQueryBases=False, minStart=None,
                   maxStop=None, createFigure=True, showFigure=True,
                   readsAx=None, rankEValues=False, imageFile=None,
                   quiet=False, idList=False, xRange='subject',
                   logLinearXAxis=False,
                   logBase=DEFAULT_LOG_LINEAR_X_AXIS_BASE):
    """
    Align a set of BLAST hits against a sequence.

    recordFilenameOrHits: if a string, the BLAST XML output file. Else, a
        dict of BLAST records (e.g., from interestingRecords or
        summarizeAllRecords).
    hitId: the str sequence id to examine the BLAST output for hits against.
    fastaFilename: The name of the FASTA file containing query sequences,
        or a list of fasta sequences from SeqIO.parse
    db: the BLAST db to use to look up the target and, if given, actual
        sequence.
    addQueryLines: if True, draw query lines in full (these will then be partly
        overdrawn by the HSP match against the subject). These are the
        'whiskers' that potentially protrude from each side of a query.
    showFeatures: if True, look online for features of the subject sequence
        (given by hitId).
    eCutoff: e values greater than or equal to this will be ignored.
    maxHspsPerHit: A numeric max number of HSPs to show for each hit on hitId.
    colorQueryBases: if True, color each base of a query string. If True, then
        addQueryLines is meaningless since the whole query is shown colored.
    minStart: Reads that start before this subject offset should not be shown.
    maxStop: Reads that end after this subject offset should not be shown.
    createFigure: If True, create a figure and give it a title.
    showFigure: If True, show the created figure. Set this to False if you're
        creating a panel of figures or just want to save an image (with
        imageFile).
    readsAx: If not None, use this as the subplot for displaying reads.
    rankEValues: If True, display reads with a Y axis coord that is the rank of
        the e value (sorted decreasingly).
    imageFile: If not None, specifies a filename to write the image to.
    quiet: If True, don't print progress / timing output.
    idList: a dictionary. The keys is a color and the values is a list of
        read identifiers that should be colored in the respective color.
    xRange: set to either 'subject' or 'reads' to indicate the range of the
        X axis.
    logLinearXAxis: if True, convert read offsets so that empty regions in the
        plot we're preparing will only be as wide as their logged actual
        values.
    logBase: The base of the logarithm to use if logLinearXAxis is True.
    """

    assert xRange in ('subject', 'reads'), (
        'xRange must be either "subject" or "reads".')

    start = time()
    sequence = getSequence(hitId, db)

    if createFigure:
        dpi = 80
        # width = max(float(len(sequence)) / float(dpi), 25)
        width = 20
        figure = plt.figure(figsize=(width, 20), dpi=dpi)

    createdReadsAx = readsAx is None

    if showFeatures:
        gbSeq = getSeqFromGenbank(hitId)
        gs = gridspec.GridSpec(4, 1, height_ratios=[2, 1, 1, 12])
        featureAx = plt.subplot(gs[0, 0])
        orfAx = plt.subplot(gs[1, 0])
        orfReversedAx = plt.subplot(gs[2, 0])
        readsAx = readsAx or plt.subplot(gs[3, 0])
    else:
        featureEndpoints = []
        readsAx = readsAx or plt.subplot(111)

    if isinstance(recordFilenameOrHits, str):
        allhits = findHits(recordFilenameOrHits, set([hitId]))
    else:
        # The recordFilename is actually a dict of hits.
        allhits = recordFilenameOrHits

    fasta, summary = summarizeHits(
        allhits, fastaFilename, eCutoff=eCutoff,
        maxHspsPerHit=maxHspsPerHit, minStart=minStart, maxStop=maxStop,
        logLinearXAxis=logLinearXAxis, logBase=logBase)

    if rankEValues:
        hitInfo = convertSummaryEValuesToRanks(summary[hitId])
    else:
        hitInfo = summary[hitId]

    items = hitInfo['items']
    maxEIncludingRandoms = int(ceil(hitInfo['maxEIncludingRandoms']))
    maxE = int(ceil(hitInfo['maxE']))
    minE = int(hitInfo['minE'])
    maxX = hitInfo['maxX']
    minX = hitInfo['minX']

    # Add light grey vertical rectangles to show the logarithmic gaps. Add
    # these first so that reads will be plotted on top of them. Only draw
    # gaps that are more than 20 pixels wide as we could have millions of
    # tiny gaps for a bacteria and drawing them all will be slow and only
    # serves to make the entire background grey.
    if logLinearXAxis and len(hitInfo['offsetAdjuster'].adjustments()) < 100:
        offsetAdjuster = hitInfo['offsetAdjuster'].adjustOffset
        for (intervalType, interval) in hitInfo['readIntervals'].walk():
            if intervalType == ReadIntervals.EMPTY:
                adjustedStart = offsetAdjuster(interval[0])
                adjustedStop = offsetAdjuster(interval[1])
                width = adjustedStop - adjustedStart
                if width >= SMALLEST_LOGGED_GAP_TO_DISPLAY:
                    rect = Rectangle(
                        (adjustedStart, 0), width,
                        maxEIncludingRandoms + 1, color='#f4f4f4')
                    readsAx.add_patch(rect)

    if colorQueryBases:
        # Color each query by its bases.
        xScale = 3
        yScale = 2
        baseImage = BaseImage(
            maxX - minX,
            maxEIncludingRandoms - minE + (1 if rankEValues else 0),
            xScale, yScale)
        for item in items:
            hsp = item['hsp']
            e = item['convertedE'] - minE
            # If the product of the subject and query frame values is +ve,
            # then they're either both +ve or both -ve, so we just use the
            # query as is. Otherwise, we need to reverse complement it.
            if item['frame']['subject'] * item['frame']['query'] > 0:
                query = fasta[item['sequenceId']].seq
            else:
                # One of the subject or query has negative sense.
                query = fasta[item['sequenceId']].reverse_complement().seq
            queryStart = hsp['queryStart']
            # There are 3 parts of the query string we need to display. 1)
            # the left part (if any) before the matched part of the
            # subject. 2) the matched part (which can include gaps in the
            # query and/or subject). 3) the right part (if any) after the
            # matched part.

            # 1. Left part.
            xOffset = queryStart - minX
            queryOffset = 0
            for queryIndex in xrange(hsp['subjectStart'] - queryStart):
                color = QUERY_COLORS[query[queryOffset + queryIndex]]
                baseImage.set(xOffset + queryIndex, e, color)

            # 2. Match part.
            xOffset = hsp['subjectStart'] - minX
            xIndex = 0
            queryOffset = hsp['subjectStart'] - hsp['queryStart']
            origSubject = item['origHsp'].sbjct
            origQuery = item['origHsp'].query
            for matchIndex in xrange(len(origSubject)):
                if origSubject[matchIndex] == '-':
                    # A gap in the subject was needed to match the query.
                    # In our graph we keep the subject the same even in the
                    # case where BLAST opened gaps in it, so we compensate
                    # for the gap in the subject by not showing this base
                    # of the query.
                    pass
                else:
                    if origSubject[matchIndex] == origQuery[matchIndex]:
                        # The query matched the subject at this location.
                        # Matching bases are all colored in the same
                        # 'match' color.
                        color = QUERY_COLORS['match']
                    else:
                        if origQuery[matchIndex] == '-':
                            # A gap in the query. All query gaps get the
                            # same 'gap' color.
                            color = QUERY_COLORS['gap']
                        else:
                            # Query doesn't match subject (and is not a gap).
                            color = QUERY_COLORS[origQuery[matchIndex]]
                    baseImage.set(xOffset + xIndex, e, color)
                    xIndex += 1

            # 3. Right part.
            xOffset = hsp['subjectEnd'] - minX
            queryOffset = hsp['subjectEnd'] - hsp['queryStart']
            for queryIndex in xrange(hsp['queryEnd'] - hsp['subjectEnd']):
                color = QUERY_COLORS[query[queryOffset + queryIndex]]
                baseImage.set(xOffset + queryIndex, e, color)

        readsAx.imshow(baseImage.data, aspect='auto', origin='lower',
                       interpolation='nearest',
                       extent=[minX, maxX, minE, maxEIncludingRandoms])
    else:
        # Add horizontal lines for all the query sequences. These will be the
        # grey 'whiskers' in the plots once we (below) draw the matched part
        # on top of part of them.
        if addQueryLines:
            for item in items:
                e = item['convertedE']
                hsp = item['hsp']
                line = Line2D([hsp['queryStart'], hsp['queryEnd']], [e, e],
                              color='#aaaaaa')
                readsAx.add_line(line)

        # Add the horizontal BLAST alignment lines.
        for item in items:
            e = item['convertedE']
            hsp = item['hsp']
            line = Line2D([hsp['subjectStart'], hsp['subjectEnd']], [e, e],
                          color='blue')
            readsAx.add_line(line)

        if idList:
            for item in items:
                for key in idList:
                    for ids in idList[key]:
                        if ids == item['query']:
                            e = item['convertedE']
                            hsp = item['hsp']
                            line = Line2D([hsp['subjectStart'],
                                           hsp['subjectEnd']], [e, e],
                                          color=key)
                            readsAx.add_line(line)

    # Add to ORF figures and add vertical lines for the sequence features.
    # The feature and ORF display are linked and they shouldn't be. This
    # code is a horrible mess.
    if showFeatures:
        if logLinearXAxis:
            offsetAdjuster = hitInfo['offsetAdjuster'].adjustOffset
        else:
            offsetAdjuster = lambda x: x
<<<<<<< HEAD
        featureEndpoints = features.addFeatures(featureAx, gbSeq, minX, maxX)
                                                #offsetAdjuster)
=======
        featureEndpoints = features.addFeatures(featureAx, gbSeq, minX, maxX,
                                                offsetAdjuster)
        hitInfo['features'] = featureEndpoints

>>>>>>> fce517ae
        if len(featureEndpoints) < 20:
            for fe in featureEndpoints:
                line = Line2D(
                    [fe['start'], fe['start']],
                    [0, maxEIncludingRandoms + 1], color=fe['color'])
                readsAx.add_line(line)
                line = Line2D(
                    [fe['end'], fe['end']],
                    [0, maxEIncludingRandoms + 1], color='#cccccc')
                readsAx.add_line(line)
            features.addORFs(orfAx, sequence.seq, minX, maxX, featureEndpoints)
                             #offsetAdjuster)
        else:
            features.addORFs(orfAx, sequence.seq, minX, maxX, [],
                             offsetAdjuster)

        features.addReversedORFs(orfReversedAx,
                                 sequence.reverse_complement().seq,
                                 minX, maxX)
                                 #offsetAdjuster)
    hitInfo['features'] = featureEndpoints

    # Add the horizontal divider between the highest e value and the randomly
    # higher ones (if any).
    if hitInfo['zeroEValueFound']:
        line = Line2D([minX, maxX], [maxE + 1, maxE + 1], color='#cccccc',
                      linewidth=1)
        readsAx.add_line(line)

    # Titles, axis, etc.
    if createFigure:
        figure.suptitle('%s (length %d, %d hits)' % (
            sequence.description, len(sequence), hitInfo['hitCount']),
            fontsize=20)
    if createdReadsAx:
        # Only add title and y-axis label if we made the reads axes.
        readsAx.set_title('Read alignments', fontsize=20)
        if rankEValues:
            plt.ylabel('e value rank', fontsize=17)
        else:
            plt.ylabel('$- log_{10}(e)$', fontsize=17)

    # Set the x-axis limits.
    if xRange == 'subject':
        readsAx.set_xlim([minX - 1, maxX + 1])
    else:
        # Look at all the HSPs for this subject and figure out the min read
        # start and max read end so we can set the X-axis.
        first = True
        for item in hitInfo['items']:
            hsp = item['hsp']
            if first:
                queryMin = hsp['queryStart']
                queryMax = hsp['queryEnd']
                first = False
            else:
                if hsp['queryStart'] < queryMin:
                    queryMin = hsp['queryStart']
                if hsp['queryEnd'] > queryMax:
                    queryMax = hsp['queryEnd']
        readsAx.set_xlim([queryMin, queryMax])
        hitInfo['queryMin'] = queryMin
        hitInfo['queryMax'] = queryMax

    readsAx.set_ylim([0, maxEIncludingRandoms + 1])
    readsAx.grid()
    if createFigure:
        if showFigure:
            plt.show()
        if imageFile:
            figure.savefig(imageFile)
    stop = time()
    if not quiet:
        report('Graph generated in %.3f mins. Read count: %d. HSP count: %d.' %
               ((stop - start) / 60.0, len(fasta), len(items)))

    return hitInfo


def alignmentPanel(summary, recordFilenameOrHits, fastaFilename, db='nt',
<<<<<<< HEAD
                   eCutoff=3.0, maxHspsPerHit=None, minStart=None,
=======
                   eCutoff=1e-2, maxHspsPerHit=None, minStart=None,
>>>>>>> fce517ae
                   maxStop=None, sortOn='eMedian', rankEValues=False,
                   interactive=True, outputDir=None, idList=False,
                   equalizeXAxes=True, xRange='subject',
                   logLinearXAxis=False,
                   logBase=DEFAULT_LOG_LINEAR_X_AXIS_BASE):
    """
    Produces a rectangular panel of graphs that each contain an alignment graph
    against a given sequence.

    summary: the dict output of summarizeAllRecords (or interestingRecords).
        The keys of this dict are the sequence titles that the reads (according
        to the BLAST hits in recordFilename) will be aligned against.
    recordFilenameOrHits: if a string, the BLAST XML output file. Else, a
        dict of BLAST records (e.g., from interestingRecords or
        summarizeAllRecords).
    fastaFilename: The name of the FASTA file containing query sequences,
        or a list of fasta sequences from SeqIO.parse
    db: the BLAST db to use to look up the target and, if given, actual
        sequence.
    eCutoff: e values greater than or equal to this will be ignored.
    maxHspsPerHit: A numeric max number of HSPs to show for each hit on hitId.
    minStart: Reads that start before this subject offset should not be shown.
    maxStop: Reads that end after this subject offset should not be shown.
    sortOn: The attribute to sort subplots on. Either "eMean", "eMedian",
        "title" or "reads"
    rankEValues: If True, display reads with a Y axis coord that is the rank of
        the e value (sorted decreasingly).
    interactive: If True, we are interactive and should display the panel
        using figure.show etc.
    outputDir: If not None, specifies a directory to write an HTML summary to.
    idList: a dictionary. The keys is a color and the values is a list of
        read identifiers that should be colored in the respective color.
    equalizeXAxes: if True, adjust the X axis on each alignment plot to be
        the same.
    xRange: set to either 'subject' or 'reads' to indicate the range of the
        X axis.
    logLinearXAxis: if True, convert read offsets so that empty regions in the
        plot we're preparing will only be as wide as their logged actual
        values.
    logBase: The base of the logarithm to use if logLinearXAxis is True.
    """

    assert xRange in ('subject', 'reads'), (
        'xRange must be either "subject" or "reads".')

    if not (interactive or outputDir):
        raise ValueError('Either interactive or outputDir must be True')

    start = time()
    # Sort titles by mean eValue then title.
    if sortOn == 'eMean':
        titles = sorted(
            summary.iterkeys(),
            key=lambda title: (summary[title]['eMean'], title))
    if sortOn == 'eMedian':
        titles = sorted(
            summary.iterkeys(),
            key=lambda title: (summary[title]['eMedian'], title))
    elif sortOn == 'reads':
        titles = sorted(
            summary.iterkeys(), reverse=True,
            key=lambda title: (len(summary[title]['reads']), title))
    elif sortOn == 'title':
        titles = sorted(summary.iterkeys())
    else:
        raise ValueError('sortOn must be one of "eMean", "eMedian", '
                         '"title" or "reads"')

    if isinstance(fastaFilename, str):
        fasta = list(SeqIO.parse(fastaFilename, 'fasta'))
    else:
        fasta = fastaFilename

    cols = 5
    rows = int(len(titles) / cols) + (0 if len(titles) % cols == 0 else 1)
    figure, ax = plt.subplots(rows, cols, squeeze=False)
    report('Plotting %d titles in %dx%d grid, sorted on %s' %
           (len(titles), rows, cols, sortOn))

    maxEIncludingRandoms = -1
    maxE = -1
    minE = 1000  # Something improbably large.
    maxX = -1
    minX = 1e10  # Something improbably large.
    queryMax = -1
    queryMin = 1e10  # Something improbably large.

    # postProcessInfo will accumulate per-hit information gathered as we
    # make each graph. This will then be used to post-process all the small
    # plots in the panel to make their appearance uniform in various ways.
    postProcessInfo = defaultdict(dict)

    if isinstance(recordFilenameOrHits, str):
        report('Finding all hits in %s.' % recordFilenameOrHits)
        hitIds = set([title.split(' ')[0] for title in titles])
        allhits = list(findHits(recordFilenameOrHits, hitIds))
        report('Found %d hits.' % len(allhits))
    else:
        # recordFilenameOrHits is already the hits we need.
        allhits = recordFilenameOrHits

    if outputDir:
        htmlOutput = html.AlignmentPanelHTML(outputDir, fasta)

    coords = dimensionalIterator((rows, cols))

    for i, title in enumerate(titles):
        row, col = coords.next()
        print '%d: %s %s' % (i, title, html.NCBISequenceLinkURL(title, ''))
        hitId = title.split(' ')[0]
        if interactive:
            hitInfo = alignmentGraph(
                allhits, hitId, fasta, db=db, addQueryLines=True,
                showFeatures=False, eCutoff=eCutoff,
                maxHspsPerHit=maxHspsPerHit, colorQueryBases=False,
                minStart=minStart, maxStop=maxStop, createFigure=False,
                showFigure=False, readsAx=ax[row][col],
                rankEValues=rankEValues, quiet=True, idList=idList,
                xRange=xRange, logLinearXAxis=logLinearXAxis,
                logBase=logBase)

        if outputDir:
            imageBasename = '%d.png' % i
            imageFile = '%s/%s' % (outputDir, imageBasename)
            hitInfo = alignmentGraph(
                allhits, hitId, fasta, db=db, addQueryLines=True,
                showFeatures=False, eCutoff=eCutoff,
                maxHspsPerHit=maxHspsPerHit, colorQueryBases=False,
                minStart=minStart, maxStop=maxStop, showFigure=False,
                rankEValues=rankEValues, imageFile=imageFile, quiet=True,
                idList=idList, xRange=xRange, logLinearXAxis=logLinearXAxis,
                logBase=logBase)

            # Close the image plot, otherwise it will be displayed when we
            # call plt.show below.
            plt.close()
            htmlOutput.addImage(imageBasename, title, hitInfo)

        # Remember info required for post processing of the whole panel
        # once we've made all the alignment graphs.
        post = postProcessInfo[(row, col)]
        if hitInfo['zeroEValueFound']:
            post['maxE'] = hitInfo['maxE']
        post['maxEIncludingRandoms'] = hitInfo['maxEIncludingRandoms']
        post['maxX'] = hitInfo['maxX']
        post['sequenceLen'] = hitInfo['sequenceLen']
        if logLinearXAxis:
            post['offsetAdjuster'] = hitInfo['offsetAdjuster']
            post['readIntervals'] = hitInfo['readIntervals']

        if summary[title]['eMean'] == 0:
            meanE = 0
        else:
            meanE = int(-1.0 * log10(summary[title]['eMean']))
        if summary[title]['eMedian'] == 0:
            medianE = 0
        else:
            medianE = int(-1.0 * log10(summary[title]['eMedian']))
        ax[row][col].set_title(
            '%d: %s\n%d reads, 1e-%d median, 1e-%d mean' % (
                i, title.split(' ', 1)[1][:40],
                len(summary[title]['reads']), medianE, meanE), fontsize=10)

        if hitInfo['maxEIncludingRandoms'] > maxEIncludingRandoms:
            maxEIncludingRandoms = hitInfo['maxEIncludingRandoms']
        if hitInfo['maxE'] > maxE:
            maxE = hitInfo['maxE']
        if hitInfo['minE'] < minE:
            minE = hitInfo['minE']
        if hitInfo['maxX'] > maxX:
            maxX = hitInfo['maxX']
        if hitInfo['minX'] < minX:
            minX = hitInfo['minX']
        if xRange == 'reads':
            if hitInfo['queryMin'] < queryMin:
                queryMin = hitInfo['queryMin']
            if hitInfo['queryMax'] > queryMax:
                queryMax = hitInfo['queryMax']

    # Post-process graphs to adjust axes, etc.
    coords = dimensionalIterator((rows, cols))
    for row, col in coords:
        a = ax[row][col]
        a.set_ylim([0, maxEIncludingRandoms + 1])
        if equalizeXAxes:
            if xRange == 'subject':
                a.set_xlim([minX, maxX])
            else:
                a.set_xlim([queryMin, queryMax])
        a.set_yticks([])
        a.set_xticks([])
        hitInfo = postProcessInfo[(row, col)]
        if hitInfo:
            # The graph is non-blank (the last graphs in a panel can be blank).
            if equalizeXAxes and 'maxE' in hitInfo:
                # Overdraw the horizontal divider between the highest e value
                # and the randomly higher ones (if any). We need to do this
                # as the plots will be changing width, to all be as wide as
                # the widest.
                e = hitInfo['maxE']
                line = Line2D([minX, maxX], [e + 1, e + 1], color='#cccccc',
                              linewidth=1)
                a.add_line(line)
            # Add a vertical line at x=0 so we can see the 'whiskers' of
            # reads that extend to the left of the sequence we're aligning
            # against.
            line = Line2D([0, 0], [0, maxEIncludingRandoms + 1],
                          color='#cccccc', linewidth=1)
            a.add_line(line)
            # Add a line on the right of each sub-plot so we can see where
            # the sequence ends (as all panel graphs have the same width and
            # we otherwise couldn't tell).
            sequenceLen = hitInfo['sequenceLen']
            if logLinearXAxis:
                offsetAdjuster = hitInfo['offsetAdjuster'].adjustOffset
                sequenceLen = offsetAdjuster(sequenceLen)
            line = Line2D([sequenceLen, sequenceLen],
                          [0, maxEIncludingRandoms + 1],
                          color='#cccccc', linewidth=1)
            a.add_line(line)

            # Add light grey vertical rectangles to show the logarithmic
            # gaps. Add these only in the region above the highest read in
            # the individual plot. If we simply added the bar to the full
            # height of the plot it would obscure the reads it overlapped.
            if (logLinearXAxis and
                    len(hitInfo['offsetAdjuster'].adjustments()) < 100):
                thisMaxEIncludingRandoms = hitInfo['maxEIncludingRandoms']
                for (intervalType, interval) in hitInfo[
                        'readIntervals'].walk():
                    if intervalType == ReadIntervals.EMPTY:
                        adjustedStart = offsetAdjuster(interval[0])
                        adjustedStop = offsetAdjuster(interval[1])
                        width = adjustedStop - adjustedStart
                        if width >= SMALLEST_LOGGED_GAP_TO_DISPLAY:
                            height = (maxEIncludingRandoms -
                                      thisMaxEIncludingRandoms)
                            rect = Rectangle(
                                (adjustedStart, thisMaxEIncludingRandoms + 1),
                                width, height, color='#f4f4f4')
                            a.add_patch(rect)

    # plt.subplots_adjust(left=0.01, bottom=0.01, right=0.99, top=0.93,
    # wspace=0.1, hspace=None)
    figure.suptitle('X: %d to %d, Y: %d to %d' %
                    (minX, maxX, int(minE), int(maxE)), fontsize=20)
    figure.set_size_inches(5 * cols, 3 * rows, forward=True)
    if outputDir:
        panelFilename = 'alignment-panel.pdf'
        figure.savefig('%s/%s' % (outputDir, panelFilename))
        htmlOutput.close(panelFilename)
    if interactive:
        figure.show()
    stop = time()
    report('Alignment panel generated in %.3f mins.' % ((stop - start) / 60.0))


def report(msg):
    print '%s: %s' % (ctime(time()), msg)


def evalueGraph(records, rows, cols, find=None, titles=True, minHits=1,
                width=5, height=5):
    """
    Produces a rectangular panel of graphs that each show sorted e-values for
    a read. Read hits against a certain strain (see find, below) are
    highlighted.

    find: A function that can be passed a sequence title. If the function
    returns True a (currently) red dot is put into the graph at that point.
    titles: Show read sequence names.
    minHits: only show reads with at least this many hits.
    """
    f, ax = plt.subplots(rows, cols)
    globalMaxE = 0.0
    globalMaxDescriptions = 0
    recordCount = 0
    done = False
    lowHitCount = 0
    for row in xrange(rows):
        if done:
            break
        for col in xrange(cols):
            try:
                record = records.next()
                while len(record.descriptions) < minHits:
                    # print 'rejecting', record.query
                    lowHitCount += 1
                    record = records.next()
            except StopIteration:
                done = True
                break
            else:
                recordCount += 1
                if len(record.descriptions) > globalMaxDescriptions:
                    globalMaxDescriptions = len(record.descriptions)
                evalues = []
                foundx = []
                foundy = []
                for i, desc in enumerate(record.descriptions):
                    # NOTE: We are looping over the descriptions here, not
                    # the multiple HSPs in the alignments. The description
                    # describes only the first (i.e., the best) HSP.
                    e = -1.0 * log10(record.alignments[i].hsps[0].expect)
                    if e < 0:
                        break
                    evalues.append(e)
                    if find and find(desc.title):
                        foundx.append(i)
                        foundy.append(e)
                a = ax[row][col]
                if evalues:
                    maxE = max(evalues)
                    if maxE > globalMaxE:
                        globalMaxE = maxE
                    x = np.arange(0, len(evalues))
                    a.plot(x, evalues)
                if foundx:
                    # a.plot(foundx, foundy, 'ro', markersize=5)
                    a.plot(foundx, foundy, 'ro')
                if titles:
                    a.set_title('%s (%d)' %
                                (record.query, record.query_length),
                                fontsize=10)

    count = 0
    for row in xrange(rows):
        for col in xrange(cols):
            if count == recordCount:
                break
            count += 1
            a = ax[row][col]
            a.axis([0, globalMaxDescriptions, 0, globalMaxE])
            # a.set_yscale('log')
            a.set_yticks([])
            a.set_xticks([])

    plt.subplots_adjust(left=0.01, bottom=0.01, right=0.99, top=0.93,
                        wspace=0.1, hspace=None)
    f.suptitle('maxHits %d, maxE %f, ignored %d, (minHits %d)' %
               (globalMaxDescriptions, globalMaxE, lowHitCount, minHits))
    f.set_size_inches(width, height, forward=True)
    # f.set_size_inches(10, 10)
    # f.savefig('evalues.png')
    plt.show()


def scatterAlign(seq1, seq2, window=7):
    """
    Visually align two sequences.
    """
    d1 = defaultdict(list)
    d2 = defaultdict(list)
    for (seq, section_dict) in [(seq1, d1), (seq2, d2)]:
        for i in range(len(seq) - window):
            section = seq[i:i + window]
            section_dict[section].append(i)
    matches = set(d1).intersection(d2)
    print '%i unique matches' % len(matches)
    x = []
    y = []
    for section in matches:
        for i in d1[section]:
            for j in d2[section]:
                x.append(i)
                y.append(j)
    # plt.cla()  # clear any prior graph
    plt.gray()
    plt.scatter(x, y)
    plt.xlim(0, len(seq1) - window)
    plt.ylim(0, len(seq2) - window)
    plt.xlabel('length %i bp' % (len(seq1)))
    plt.ylabel('length %i bp' % (len(seq2)))
    plt.title('Dot plot using window size %i\n(allowing no mis-matches)' %
              window)
    plt.show()<|MERGE_RESOLUTION|>--- conflicted
+++ resolved
@@ -487,11 +487,7 @@
 
 
 def alignmentGraph(recordFilenameOrHits, hitId, fastaFilename, db='nt',
-<<<<<<< HEAD
-                   addQueryLines=True, showFeatures=False, eCutoff=3.0,
-=======
                    addQueryLines=True, showFeatures=True, eCutoff=1e-2,
->>>>>>> fce517ae
                    maxHspsPerHit=None, colorQueryBases=False, minStart=None,
                    maxStop=None, createFigure=True, showFigure=True,
                    readsAx=None, rankEValues=False, imageFile=None,
@@ -719,15 +715,10 @@
             offsetAdjuster = hitInfo['offsetAdjuster'].adjustOffset
         else:
             offsetAdjuster = lambda x: x
-<<<<<<< HEAD
-        featureEndpoints = features.addFeatures(featureAx, gbSeq, minX, maxX)
-                                                #offsetAdjuster)
-=======
+
         featureEndpoints = features.addFeatures(featureAx, gbSeq, minX, maxX,
                                                 offsetAdjuster)
         hitInfo['features'] = featureEndpoints
-
->>>>>>> fce517ae
         if len(featureEndpoints) < 20:
             for fe in featureEndpoints:
                 line = Line2D(
@@ -808,11 +799,7 @@
 
 
 def alignmentPanel(summary, recordFilenameOrHits, fastaFilename, db='nt',
-<<<<<<< HEAD
-                   eCutoff=3.0, maxHspsPerHit=None, minStart=None,
-=======
                    eCutoff=1e-2, maxHspsPerHit=None, minStart=None,
->>>>>>> fce517ae
                    maxStop=None, sortOn='eMedian', rankEValues=False,
                    interactive=True, outputDir=None, idList=False,
                    equalizeXAxes=True, xRange='subject',
