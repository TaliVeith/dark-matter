import re
from math import ceil
from IPython.display import HTML
from collections import defaultdict
from random import uniform
from time import ctime, time
import subprocess
from Bio.Blast import NCBIXML
from Bio import Entrez, SeqIO
from cStringIO import StringIO
from math import exp, log10
import matplotlib.pyplot as plt
import numpy as np
from matplotlib.lines import Line2D
from matplotlib.patches import Rectangle
from matplotlib import gridspec
from urllib2 import URLError

from dark import html
from dark.baseimage import BaseImage
from dark.conversion import readJSONRecords
from dark.dimension import dimensionalIterator
from dark.hsp import normalizeHSP
<<<<<<< HEAD
from dark.intervals import OffsetAdjuster, ReadIntervals
=======
from dark import features
>>>>>>> b1aa251d

Entrez.email = 'tcj25@cam.ac.uk'

START_CODONS = set(['ATG'])
STOP_CODONS = set(['TAA', 'TAG', 'TGA'])

QUERY_COLORS = {
    'A': (1.0, 0.0, 0.0),  # Red.
    'C': (0.0, 0.0, 1.0),  # Blue.
    'G': (0.0, 1.0, 0.0),  # Green.
    'N': (1.0, 0.0, 1.0),  # Purple.
    'T': (1.0, 0.8, 0.0),  # Orange.
    'gap': (0.2, 0.2, 0.2),  # Almost black.
    'match': (0.9, 0.9, 0.9),  # Almost white.
}

# If we're making a plot that has a log-linear X axis, don't show
# background light grey rectangles for any gap whose (logged) width is less
# than SMALLEST_LOGGED_GAP_TO_DISPLAY.
SMALLEST_LOGGED_GAP_TO_DISPLAY = 20


def readBlastRecords(filename, limit=None):
    """
    Read BLAST records in either XML or JSON format.
    """
    if filename.endswith('.xml'):
        fp = open(filename)
        records = NCBIXML.parse(fp)
    elif filename.endswith('.json'):
        records = readJSONRecords(filename)
        fp = None
    else:
        raise ValueError('Unknown BLAST record file type.')
    for count, record in enumerate(records):
        if limit is not None and count == limit:
            break
        else:
            yield record
    if fp:
        fp.close()


def printHSP(hsp, indent=''):
    for attr in ['align_length', 'bits', 'expect', 'frame', 'gaps',
                 'identities', 'num_alignments', 'positives', 'query_end',
                 'query_start', 'sbjct', 'match', 'query', 'sbjct_end',
                 'sbjct_start', 'score', 'strand']:
        print '%s%s: %s' % (indent, attr, getattr(hsp, attr))
    print '%sp: %.10f' % (indent, 1.0 - exp(-1.0 * hsp.expect))


def printBlastRecord(record):
    for key in sorted(record.__dict__.keys()):
        if key not in ['alignments', 'descriptions', 'reference']:
            print '%s: %r' % (key, record.__dict__[key])
    print 'alignments: (%d in total):' % len(record.alignments)
    for i, alignment in enumerate(record.alignments):
        print '  description %d:' % (i + 1)
        for attr in ['accession', 'bits', 'e', 'num_alignments', 'score',
                     'title']:
            print '    %s: %s' % (attr, getattr(record.descriptions[i], attr))
        print '  alignment %d:' % (i + 1)
        for attr in 'accession', 'hit_def', 'hit_id', 'length', 'title':
            print '    %s: %s' % (attr, getattr(alignment, attr))
        print '    HSPs (%d in total):' % len(alignment.hsps)
        for hspIndex, hsp in enumerate(alignment.hsps, start=1):
            print '      hsp %d:' % hspIndex
            printHSP(hsp, '        ')


def summarizeAllRecords(filename):
    """
    Read a file of BLAST records and return a dictionary keyed by sequence
    title, with values containing information about the number of times the
    sequence was hit, the e value (from the best HSP), and the sequence
    length.
    """
    start = time()
    result = {}
    for record in readBlastRecords(filename):
        for index, alignment in enumerate(record.alignments):
            title = record.descriptions[index].title
            if title in result:
                item = result[title]
            else:
                item = result[title] = {
                    'count': 0,  # Should have been called 'readCount'.
                    'eValues': [],
                    'length': alignment.length,  # This is the subject length.
                    'reads': set(),
                    'title': title,
                }
            item['count'] += 1
            item['eValues'].append(alignment.hsps[0].expect)
            # record.query is the name of the read in the FASTA file.
            item['reads'].add(record.query)

    # Compute mean and median e values and delete the eValues keys.
    for key, item in result.iteritems():
        item['eMean'] = sum(item['eValues']) / float(item['count'])
        item['eMedian'] = np.median(item['eValues'])
        item['reads'] = sorted(item['reads'])
        del item['eValues']
    stop = time()
    report('Record summary generated in %.3f mins.' % ((stop - start) / 60.0))
    return result


def _sortSummary(filenameOrSummary, attr='count', reverse=False):
    """
    Given a filename of BLAST output or a dict that already summarizes
    BLAST output, produce an HTML object with the records sorted by the
    given attribute ('count', 'eMean', 'eMedian', or 'length').
    """
    if isinstance(filenameOrSummary, dict):
        summary = filenameOrSummary
    else:
        summary = summarizeAllRecords(filenameOrSummary)
    if attr not in ('count', 'eMean', 'eMedian', 'length'):
        raise ValueError("attr must be one of 'count', 'eMean', "
                         "'eMedian', or 'length'")
    out = []
    titles = sorted(summary.keys(), key=lambda title: summary[title][attr],
                    reverse=reverse)
    for i, title in enumerate(titles, start=1):
        item = summary[title]
        link = html.NCBISequenceLink(title, title)
        out.append(
            '%3d: count=%4d, len=%7d, median(e)=%20s mean(e)=%20s: %s' %
            (i, item['count'], item['length'], item['eMedian'], item['eMean'],
             link))
    return HTML('<pre><tt>' + '<br/>'.join(out) + '</tt></pre>')


def summarizeAllRecordsByMeanEValueHTML(filenameOrSummary):
    return _sortSummary(filenameOrSummary, 'eMean')


def summarizeAllRecordsByMedianEValueHTML(filenameOrSummary):
    return _sortSummary(filenameOrSummary, 'eMedian')


def summarizeAllRecordsByCountHTML(filenameOrSummary):
    return _sortSummary(filenameOrSummary, 'count', reverse=True)


def summarizeAllRecordsByLengthHTML(filenameOrSummary):
    return _sortSummary(filenameOrSummary, 'length', reverse=True)


def getAllHitsForSummary(summary, recordFilename):
    """
    For the keys of summary (these are sequence titles), pull out a list of
    hit ids and find all those hits in recordFilename.
    """
    titles = sorted(summary.keys())
    hitIds = set([title.split(' ')[0] for title in titles])
    return list(findHits(recordFilename, hitIds))


def filterRecords(summary, filterFunc):
    """
    Pass each of the items in summary (as produced by summarizeAllRecords)
    to a filter function and return a dict subset of those for which the
    filter returns True.
    """
    result = {}
    for title, item in summary.iteritems():
        if filterFunc(item):
            result[title] = item
    return result


def interestingRecords(summary, titleRegex=None, minSequenceLen=None,
                       maxSequenceLen=None, minMatchingReads=None,
                       maxMeanEValue=None, maxMedianEValue=None,
                       negativeTitleRegex=None):
    """
    Given a summary of BLAST results, produced by summarizeAllRecords, return
    a dictionary consisting of just the interesting records.

    summary: the dict output of summarizeAllRecords
    titleRegex: a regex that sequence titles must match.
    negativeTitleRegex: a regex that sequence titles must not match.
    minSequenceLen: sequences of lesser length will be elided.
    maxSequenceLen: sequences of greater length will be elided.
    minMatchingReads: sequences that are matched by fewer reads
        will be elided.
    maxMeanEValue: sequences that are matched with a mean e-value
        that is greater will be elided.
    maxMedianEValue: sequences that are matched with a median e-value
        that is greater will be elided.
    """
    result = {}
    if titleRegex is not None:
        titleRegex = re.compile(titleRegex, re.I)
    if negativeTitleRegex is not None:
        negativeTitleRegex = re.compile(negativeTitleRegex, re.I)
    for title, item in summary.iteritems():
        if titleRegex and titleRegex.search(title) is None:
            continue
        if negativeTitleRegex and negativeTitleRegex.search(title) is not None:
            continue
        if minSequenceLen is not None and item['length'] < minSequenceLen:
            continue
        if maxSequenceLen is not None and item['length'] > maxSequenceLen:
            continue
        if minMatchingReads is not None and item['count'] < minMatchingReads:
            continue
        if maxMeanEValue is not None and item['eMean'] > maxMeanEValue:
            continue
        if maxMedianEValue is not None and item['eMedian'] > maxMedianEValue:
            continue
        result[title] = item
    return result


def getSequence(hitId, db='nt'):
    """
    hitId: the hit_id field from a BLAST record hsp. Of the form
        'gi|63148399|gb|DQ011818.1|' or anything recognized by the -entry param
        of blastdbcmd.
    db: the str name of the BLAST database to search.
    """
    fasta = subprocess.check_output(
        ['blastdbcmd', '-entry', hitId, '-db', db])
    return SeqIO.read(StringIO(fasta), 'fasta')


def findHits(recordFilename, hitIds, limit=None):
    """
    Look in recordFilename (a BLAST XML output file) for hits with ids in the
    set hitIds.

    recordFilename: the str file name to read BLAST records from. Must have
        contents produced via the "-outfmt 5" given on the blast command line.
    hitIds: a set of hit_id field values from a BLAST record hsp. Each hitId is
        of the form 'gi|63148399|gb|DQ011818.1|' or anything recognized by the
        -entry param of blastdbcmd.
    limit: the int number of records to read from recordFilename.

    Return a generator that yields (read number, hit id, hit length, hsps)
    tuples.
    """
    start = time()
    report('Looking for hits on %d sequence ids in %s' %
           (len(hitIds), recordFilename))
    hitCount = 0
    for readNum, record in enumerate(
            readBlastRecords(recordFilename, limit=limit)):
        for alignment in record.alignments:
            if alignment.hit_id in hitIds:
                hitCount += 1
                yield (readNum, alignment.hit_id, alignment.length,
                       alignment.hsps, record.query)
    stop = time()
    report('%d hits found in %.3f mins.' % (hitCount, (stop - start) / 60.0))


def getSeqFromGenbank(hitId):
    """
    hitId: a hit from a BLAST record, in the form 'gi|63148399|gb|DQ011818.1|'
        We use the 2nd field, as delimited by '|', to fetch from Genbank.

    NOTE: this uses the network!  Also, there is a 3 requests/second limit
    imposed by NCBI on these requests so be careful or your IP will be banned.
    """
    gi = hitId.split('|')[1]
    try:
        client = Entrez.efetch(db='nucleotide', rettype='gb', retmode='text',
                               id=gi)
    except URLError:
        return None
    else:
        record = SeqIO.read(client, 'gb')
        client.close()
        return record


<<<<<<< HEAD
def addFeatures(fig, record, minX, maxX, offsetAdjuster):
    """
    fig is a matplotlib figure.
    record is a Bio.Seq with features, or None (if offline).
    minX: the smallest x coordinate.
    maxX: the largest x coordinate.
    offsetAdjuster: a function to adjust feature X axis offsets for plotting.
    """
    fig.set_title('Target sequence features', fontsize=20)

    result = []
    toPlot = []
    totalSubfeatures = 0
    if record:
        for feature in record.features:
            if feature.type in ('CDS', 'rRNA'):
                toPlot.append(feature)
                totalSubfeatures += len(feature.sub_features)

    if record is None or not toPlot:
        fig.text(minX + (maxX - minX) / 3.0, 0,
                 ('No features found.' if record
                  else 'You (or Genbank) appear to be offline.'),
                 fontsize=16)
        fig.axis([minX, maxX, -1, 1])
        fig.set_yticks([])
        return []

    # Have a look at the colormaps here and decide which one you'd like:
    # http://matplotlib.sourceforge.net/examples/pylab_examples/
    # show_colormaps.html
    colormap = plt.cm.coolwarm
    colors = [colormap(i) for i in
              np.linspace(0.0, 0.99, len(toPlot) + totalSubfeatures)]
    labels = []

    index = -1
    for feature in toPlot:
        index += 1
        start = offsetAdjuster(int(feature.location.start))
        end = offsetAdjuster(int(feature.location.end))
        result.append({
            'color': colors[index],
            'end': end,
            'start': start,
        })
        frame = start % 3
        fig.plot([start, end], [frame, frame], color=colors[index],
                 linewidth=2)
        gene = feature.qualifiers.get('gene', ['<no gene>'])[0]
        product = feature.qualifiers.get('product', ['<no product>'])[0]
        labels.append('%d-%d: %s (%s)' % (start, end, gene, product))
        for subfeature in feature.sub_features:
            index += 1
            start = offsetAdjuster(int(subfeature.location.start))
            end = offsetAdjuster(int(subfeature.location.end))
            result.append({
                'color': colors[index],
                'end': end,
                'start': start,
            })
            subfeatureFrame = start % 3
            if subfeatureFrame == frame:
                # Move overlapping subfeatures down a little to make them
                # visible.
                subfeatureFrame -= 0.2
            fig.plot([start, end], [subfeatureFrame, subfeatureFrame],
                     color=colors[index])
            labels.append('%d-%d: %s subfeature' % (start, end, gene))

    fig.axis([minX, maxX, -1, 6])
    fig.set_yticks(np.arange(3))
    fig.set_ylabel('Frame', fontsize=17)
    if labels:
        # fig.legend(labels, bbox_to_anchor=(0.0, 1.1, 1.0, 0.102), loc=3,
        # ncol=3, mode='expand', borderaxespad=0.)
        fig.legend(labels, loc='upper left', ncol=3, shadow=True)

    return result


def addORFs(fig, seq, minX, maxX, featureEndpoints, offsetAdjuster):
    """
    fig is a matplotlib figure.
    seq is a Bio.Seq.Seq.
    minX: the smallest x coordinate.
    maxX: the largest x coordinate.
    featureEndpoints: an array of features as returned by addFeatures (may be
        empty).
    offsetAdjuster: a function to adjust feature X axis offsets for plotting.
    """
    for frame in range(3):
        target = seq[frame:]
        for (codons, codonType, color) in (
                (START_CODONS, 'start', 'green'),
                (STOP_CODONS, 'stop', 'red')):
            offsets = map(offsetAdjuster, findCodons(target, codons))
            if offsets:
                fig.plot(offsets, np.tile(frame, len(offsets)), marker='.',
                         markersize=4, color=color, linestyle='None')

    # Add the feature endpoints.
    for fe in featureEndpoints:
        line = Line2D([fe['start'], fe['start']], [-1, 3], color=fe['color'],
                      linewidth=1)
        fig.add_line(line)
        line = Line2D([fe['end'], fe['end']], [-1, 3], color='#cccccc')
        fig.add_line(line)

    fig.axis([minX, maxX, -1, 3])
    fig.set_yticks(np.arange(3))
    fig.set_ylabel('Frame', fontsize=17)
    fig.set_title('Target sequence start (%s) and stop (%s) codons' % (
        ', '.join(sorted(START_CODONS)), ', '.join(sorted(STOP_CODONS))),
        fontsize=20)


def addReversedORFs(fig, seq, minX, maxX, offsetAdjuster):
    """
    fig is a matplotlib figure.
    seq is a Bio.Seq.Seq (the reverse complement of the sequence we're
        plotting against).
    minX: the smallest x coordinate.
    maxX: the largest x coordinate.
    offsetAdjuster: a function to adjust feature X axis offsets for plotting.
    """
    for frame in range(3):
        target = seq[frame:]
        for (codons, codonType, color) in (
                (START_CODONS, 'start', 'green'),
                (STOP_CODONS, 'stop', 'red')):
            offsets = map(lambda offset: maxX - offsetAdjuster(offset),
                          findCodons(target, codons))
            if offsets:
                fig.plot(offsets, np.tile(frame, len(offsets)), marker='.',
                         markersize=4, color=color, linestyle='None')

    fig.axis([minX, maxX, -1, 3])
    fig.set_yticks(np.arange(3))
    fig.set_ylabel('Frame', fontsize=17)
    fig.set_title('Reversed target sequence start (%s) & stop (%s) codons' % (
        ', '.join(sorted(START_CODONS)), ', '.join(sorted(STOP_CODONS))),
        fontsize=20)


=======
>>>>>>> b1aa251d
def summarizeHits(hits, fastaFilename, eCutoff=None,
                  maxHspsPerHit=None, minStart=None, maxStop=None,
                  logLinearXAxis=False, logBase=2.0):
    """
    Summarize the information found in 'hits'.

    hits: The result of calling findHits (above).
    fastaFilename: The name of the FASTA file containing query sequences,
        or a list of fasta sequences from SeqIO.parse
    eCutoff: A float e value. Hits with converted e value less than this will
        not be reurned. A converted e value is -1 times the log of the actual
        e value.
    maxHspsPerHit: The maximum number of HSPs to examine for each hit.
    minStart: Reads that start before this subject offset should not be
        returned.
    maxStop: Reads that end after this subject offset should not be returned.
    logLinearXAxis: if True, convert read offsets so that empty regions in the
        plot we're preparing will only be as wide as their logged actual
        values.
    logBase: The base of the logarithm to use if logLinearXAxis is True.

    Return a 2-tuple: a list of the SeqIO parsed fasta file, and a dict whose
        keys are sequence ids and whose values give hit summary information.
    """

    if isinstance(fastaFilename, str):
        fasta = list(SeqIO.parse(fastaFilename, 'fasta'))
    else:
        fasta = fastaFilename
    zeroEValueUpperRandomIncrement = 150

    def resultDict(sequenceLen):
        result = {
            'hitCount': 0,
            'items': [],
            'maxE': 0.0,
            'minE': 1000,  # Something ridiculously large.
            'maxX': maxStop or sequenceLen,
            'minX': minStart or 0,
            'sequenceLen': sequenceLen,
            'zeroEValueFound': False,
        }

        if logLinearXAxis:
            result['readIntervals'] = ReadIntervals(sequenceLen)
            result['offsetAdjuster'] = None  # Will be set below.

        return result

    result = {}

    # Extract all e values.
    for sequenceId, hitId, hitLen, hsps, query in hits:
        if hitId not in result:
            result[hitId] = resultDict(hitLen)
        hitInfo = result[hitId]
        # Manually count hits. 'hits' may be a generator so we can't use len().
        hitInfo['hitCount'] += 1
        queryLen = len(fasta[sequenceId])

        for hspCount, hsp in enumerate(hsps, start=1):
            if maxHspsPerHit is not None and hspCount > maxHspsPerHit:
                break
            normalized = normalizeHSP(hsp, queryLen)
            if ((minStart is not None and normalized['queryStart'] < minStart)
                    or (maxStop is not None and
                        normalized['queryEnd'] > maxStop)):
                continue
            if logLinearXAxis:
                hitInfo['readIntervals'].add(normalized['queryStart'],
                                             normalized['queryEnd'])
            if hsp.expect == 0.0:
                e = None
                hitInfo['zeroEValueFound'] = True
            else:
                e = -1.0 * log10(hsp.expect)
                if e < 0.0 or (eCutoff is not None and e < eCutoff):
                    continue
                if e > hitInfo['maxE']:
                    hitInfo['maxE'] = e
                # Don't use elif for testing minE. Both conditions can be true.
                if e < hitInfo['minE']:
                    hitInfo['minE'] = e
            if normalized['queryStart'] < hitInfo['minX']:
                hitInfo['minX'] = normalized['queryStart']
            if normalized['queryEnd'] > hitInfo['maxX']:
                hitInfo['maxX'] = normalized['queryEnd']
            hitInfo['items'].append({
                'e': e,
                'hsp': normalized,
                'origHsp': hsp,
                'queryLen': queryLen,
                'sequenceId': sequenceId,
                'frame': {
                    'query': hsp.frame[0],
                    'subject': hsp.frame[1],
                },
                'query': query
            })

    for hitInfo in result.itervalues():
        # For each sequence we have hits on, set the expect values that
        # were zero to a randomly high value (higher than the max e value
        # we just calculated).
        maxEIncludingRandoms = hitInfo['maxE']
        for item in hitInfo['items']:
            if item['e'] is None:
                item['e'] = e = (hitInfo['maxE'] + 2 +
                                 uniform(0, zeroEValueUpperRandomIncrement))
                if e > maxEIncludingRandoms:
                    maxEIncludingRandoms = e
        hitInfo['maxEIncludingRandoms'] = maxEIncludingRandoms

        # Adjust all HSPs if we're doing a log/linear X axis.
        if logLinearXAxis:
            adjuster = OffsetAdjuster(hitInfo['readIntervals'], base=logBase)
            minX = maxX = None
            for item in hitInfo['items']:
                adjusted = adjuster.adjustNormalizedHSP(item['hsp'])
                item['hsp'] = adjusted
                if minX is None or adjusted['queryStart'] < minX:
                    minX = adjusted['queryStart']
                if maxX is None or adjusted['queryEnd'] > maxX:
                    maxX = adjusted['queryEnd']

            # Adjust minX and maxX if we have gaps at the start or end of
            # the subject.
            gaps = list(hitInfo['readIntervals'].walk())
            if gaps:
                # Check start of first gap:
                intervalType, (start, stop) = gaps[0]
                if intervalType == ReadIntervals.EMPTY:
                    adjustedStart = adjuster.adjustOffset(start)
                    if adjustedStart < minX:
                        minX = adjustedStart
                # Check stop of last gap:
                intervalType, (start, stop) = gaps[-1]
                if intervalType == ReadIntervals.EMPTY:
                    adjustedStop = adjuster.adjustOffset(stop)
                    if adjustedStop > maxX:
                        maxX = adjustedStop

            hitInfo.update({
                'minX': minX,
                'maxX': maxX,
                'offsetAdjuster': adjuster,
            })

    return fasta, result


def convertSummaryEValuesToRanks(hitInfo):
    """
    Change e values for the reads that hit a sequence to be their ranks.

    hitInfo is a dict of information of BLAST hits against a sequence. It is
    one of the values in the result dictionary returned by summarizeHits.
    """
    result = hitInfo.copy()
    items = result['items']
    items.sort(key=lambda item: item['e'])
    for i, item in enumerate(items, start=1):
        item['e'] = i
    result['maxE'] = result['maxEIncludingRandoms'] = len(items)
    result['minE'] = 1
    result['zeroEValueFound'] = False
    return result


def alignmentGraph(recordFilenameOrHits, hitId, fastaFilename, db='nt',
                   addQueryLines=True, showFeatures=True, eCutoff=2.0,
                   maxHspsPerHit=None, colorQueryBases=False, minStart=None,
                   maxStop=None, createFigure=True, showFigure=True,
                   readsAx=None, rankEValues=False, imageFile=None,
                   quiet=False, idList=False, xRange='subject',
                   logLinearXAxis=False, logBase=2.0):
    """
    Align a set of BLAST hits against a sequence.

    recordFilenameOrHits: if a string, the BLAST XML output file. Else, a
        dict of BLAST records (e.g., from interestingRecords or
        summarizeAllRecords).
    hitId: the str sequence id to examine the BLAST output for hits against.
    fastaFilename: The name of the FASTA file containing query sequences,
        or a list of fasta sequences from SeqIO.parse
    db: the BLAST db to use to look up the target and, if given, actual
        sequence.
    addQueryLines: if True, draw query lines in full (these will then be partly
        overdrawn by the HSP match against the subject). These are the
        'whiskers' that potentially protrude from each side of a query.
    showFeatures: if True, look online for features of the subject sequence
        (given by hitId).
    eCutoff: converted e values less than this will be ignored.
    maxHspsPerHit: A numeric max number of HSPs to show for each hit on hitId.
    colorQueryBases: if True, color each base of a query string. If True, then
        addQueryLines is meaningless since the whole query is shown colored.
    minStart: Reads that start before this subject offset should not be shown.
    maxStop: Reads that end after this subject offset should not be shown.
    createFigure: If True, create a figure and give it a title.
    showFigure: If True, show the created figure. Set this to False if you're
        creating a panel of figures or just want to save an image (with
        imageFile).
    readsAx: If not None, use this as the subplot for displaying reads.
    rankEValues: If True, display reads with a Y axis coord that is the rank of
        the e value (sorted decreasingly).
    imageFile: If not None, specifies a filename to write the image to.
    quiet: If True, don't print progress / timing output.
    idList: a dictionary. The keys is a color and the values is a list of
        read identifiers that should be colored in the respective color.
    xRange: set to either 'subject' or 'reads' to indicate the range of the
        X axis.
    logLinearXAxis: if True, convert read offsets so that empty regions in the
        plot we're preparing will only be as wide as their logged actual
        values.
    logBase: The base of the logarithm to use if logLinearXAxis is True.
    """

    assert xRange in ('subject', 'reads'), (
        'xRange must be either "subject" or "reads".')

    start = time()
    sequence = getSequence(hitId, db)

    if createFigure:
        dpi = 80
        # width = max(float(len(sequence)) / float(dpi), 25)
        width = 20
        figure = plt.figure(figsize=(width, 20), dpi=dpi)

    createdReadsAx = readsAx is None

    if showFeatures:
        gbSeq = getSeqFromGenbank(hitId)
        gs = gridspec.GridSpec(4, 1, height_ratios=[2, 1, 1, 12])
        featureAx = plt.subplot(gs[0, 0])
        orfAx = plt.subplot(gs[1, 0])
        orfReversedAx = plt.subplot(gs[2, 0])
        readsAx = readsAx or plt.subplot(gs[3, 0])
    else:
        featureEndpoints = []
        readsAx = readsAx or plt.subplot(111)

    if isinstance(recordFilenameOrHits, str):
        allhits = findHits(recordFilenameOrHits, set([hitId]))
    else:
        # The recordFilename is actually a dict of hits.
        allhits = recordFilenameOrHits

    fasta, summary = summarizeHits(
        allhits, fastaFilename, eCutoff=eCutoff,
        maxHspsPerHit=maxHspsPerHit, minStart=minStart, maxStop=maxStop,
        logLinearXAxis=logLinearXAxis, logBase=logBase)

    if rankEValues:
        hitInfo = convertSummaryEValuesToRanks(summary[hitId])
    else:
        hitInfo = summary[hitId]

    items = hitInfo['items']
    maxEIncludingRandoms = int(ceil(hitInfo['maxEIncludingRandoms']))
    maxE = int(ceil(hitInfo['maxE']))
    minE = int(hitInfo['minE'])
    maxX = hitInfo['maxX']
    minX = hitInfo['minX']

    # Add light grey vertical rectangles to show the logarithmic gaps. Add
    # these first so that reads will be plotted on top of them. Only draw
    # gaps that are more than 20 pixels wide as we could have millions of
    # tiny gaps for a bacteria and drawing them all will be slow and only
    # serves to make the entire background grey.
    if logLinearXAxis and len(hitInfo['offsetAdjuster'].adjustments()) < 100:
        offsetAdjuster = hitInfo['offsetAdjuster'].adjustOffset
        #report('Adjustments: %r' % (hitInfo['offsetAdjuster'].adjustments(),))
        #report('Seq length = %s (adjusted = %0.3f)' % (
        #hitInfo['sequenceLen'], offsetAdjuster(hitInfo['sequenceLen'])))
        for (intervalType, interval) in hitInfo['readIntervals'].walk():
            if intervalType == ReadIntervals.EMPTY:
                adjustedStart = offsetAdjuster(interval[0])
                adjustedStop = offsetAdjuster(interval[1])
                width = adjustedStop - adjustedStart
                # report('Gap of %d reduced to %0.f.  '
                #        '%r -> (%.0f, %.0f)' % (interval[1] - interval[0],
                #                                adjustedStop - adjustedStart,
                #                                interval, adjustedStart,
                #                                adjustedStop))
                if width >= SMALLEST_LOGGED_GAP_TO_DISPLAY:
                    # TODO: remove
                    # line = Line2D(
                    #     [adjustedStart, adjustedStop], [minE + 5, minE + 5],
                    #     color='#00ffcc', linewidth=10)
                    # readsAx.add_line(line)
                    rect = Rectangle(
                        (adjustedStart, 0), width,
                        maxEIncludingRandoms + 1, color='#f4f4f4')
                    readsAx.add_patch(rect)
                    # TODO: remove
                    # line = Line2D(
                    #     [adjustedStart, adjustedStart],
                    #     [0, maxEIncludingRandoms + 1], color='red')
                    # readsAx.add_line(line)
                    # line = Line2D(
                    #     [adjustedStop, adjustedStop],
                    #     [0, maxEIncludingRandoms + 1], color='red')
                    # readsAx.add_line(line)

    if colorQueryBases:
        # Color each query by its bases.
        xScale = 3
        yScale = 2
        baseImage = BaseImage(
            maxX - minX,
            maxEIncludingRandoms - minE + (1 if rankEValues else 0),
            xScale, yScale)
        for item in items:
            hsp = item['hsp']
            e = item['e'] - minE
            # If the product of the subject and query frame values is +ve,
            # then they're either both +ve or both -ve, so we just use the
            # query as is. Otherwise, we need to reverse complement it.
            if item['frame']['subject'] * item['frame']['query'] > 0:
                query = fasta[item['sequenceId']].seq
            else:
                # One of the subject or query has negative sense.
                query = fasta[item['sequenceId']].reverse_complement().seq
            queryStart = hsp['queryStart']
            # There are 3 parts of the query string we need to display. 1)
            # the left part (if any) before the matched part of the
            # subject. 2) the matched part (which can include gaps in the
            # query and/or subject). 3) the right part (if any) after the
            # matched part.

            # 1. Left part.
            xOffset = queryStart - minX
            queryOffset = 0
            for queryIndex in xrange(hsp['subjectStart'] - queryStart):
                color = QUERY_COLORS[query[queryOffset + queryIndex]]
                baseImage.set(xOffset + queryIndex, e, color)

            # 2. Match part.
            xOffset = hsp['subjectStart'] - minX
            xIndex = 0
            queryOffset = hsp['subjectStart'] - hsp['queryStart']
            origSubject = item['origHsp'].sbjct
            origQuery = item['origHsp'].query
            for matchIndex in xrange(len(origSubject)):
                if origSubject[matchIndex] == '-':
                    # A gap in the subject was needed to match the query.
                    # In our graph we keep the subject the same even in the
                    # case where BLAST opened gaps in it, so we compensate
                    # for the gap in the subject by not showing this base
                    # of the query.
                    pass
                else:
                    if origSubject[matchIndex] == origQuery[matchIndex]:
                        # The query matched the subject at this location.
                        # Matching bases are all colored in the same
                        # 'match' color.
                        color = QUERY_COLORS['match']
                    else:
                        if origQuery[matchIndex] == '-':
                            # A gap in the query. All query gaps get the
                            # same 'gap' color.
                            color = QUERY_COLORS['gap']
                        else:
                            # Query doesn't match subject (and is not a gap).
                            color = QUERY_COLORS[origQuery[matchIndex]]
                    baseImage.set(xOffset + xIndex, e, color)
                    xIndex += 1

            # 3. Right part.
            xOffset = hsp['subjectEnd'] - minX
            queryOffset = hsp['subjectEnd'] - hsp['queryStart']
            for queryIndex in xrange(hsp['queryEnd'] - hsp['subjectEnd']):
                color = QUERY_COLORS[query[queryOffset + queryIndex]]
                baseImage.set(xOffset + queryIndex, e, color)

        readsAx.imshow(baseImage.data, aspect='auto', origin='lower',
                       interpolation='nearest',
                       extent=[minX, maxX, minE, maxEIncludingRandoms])
    else:
        # Add horizontal lines for all the query sequences. These will be the
        # grey 'whiskers' in the plots once we (below) draw the matched part
        # on top of part of them.
        if addQueryLines:
            for item in items:
                e = item['e']
                hsp = item['hsp']
                line = Line2D([hsp['queryStart'], hsp['queryEnd']], [e, e],
                              color='#aaaaaa')
                readsAx.add_line(line)

        # Add the horizontal BLAST alignment lines.
        for item in items:
            e = item['e']
            hsp = item['hsp']
            line = Line2D([hsp['subjectStart'], hsp['subjectEnd']], [e, e],
                          color='blue')
            readsAx.add_line(line)

        if idList:
            for item in items:
                for key in idList:
                    for ids in idList[key]:
                        if ids == item['query']:
                            e = item['e']
                            hsp = item['hsp']
                            line = Line2D([hsp['subjectStart'],
                                           hsp['subjectEnd']], [e, e],
                                          color=key)
                            readsAx.add_line(line)

    # Add vertical lines for the sequence features.
    if showFeatures:
<<<<<<< HEAD
        if logLinearXAxis:
            offsetAdjuster = hitInfo['offsetAdjuster'].adjustOffset
        else:
            offsetAdjuster = lambda x: x
        featureEndpoints = addFeatures(featureAx, gbSeq, minX, maxX,
                                       offsetAdjuster)
        for fe in featureEndpoints:
            line = Line2D(
                [fe['start'], fe['start']],
                [0, maxEIncludingRandoms + 1], color=fe['color'])
            readsAx.add_line(line)
            line = Line2D(
                [fe['end'], fe['end']],
                [0, maxEIncludingRandoms + 1], color='#cccccc')
            readsAx.add_line(line)
        addORFs(orfAx, sequence.seq, minX, maxX, featureEndpoints,
                offsetAdjuster)
        addReversedORFs(orfReversedAx, sequence.reverse_complement().seq,
                        minX, maxX, offsetAdjuster)
=======
        featureEndpoints = features.addFeatures(featureAx, gbSeq, minX, maxX)
        if len(featureEndpoints) < 20:
            for fe in featureEndpoints:
                line = Line2D(
                    [fe['start'], fe['start']],
                    [0, maxEIncludingRandoms + 1], color=fe['color'])
                readsAx.add_line(line)
                line = Line2D(
                    [fe['end'], fe['end']],
                    [0, maxEIncludingRandoms + 1], color='#cccccc')
                readsAx.add_line(line)
            features.addORFs(orfAx, sequence.seq, minX, maxX, featureEndpoints)
        else:
            features.addORFs(orfAx, sequence.seq, minX, maxX, [])

        features.addReversedORFs(orfReversedAx,
                                 sequence.reverse_complement().seq,
                                 minX, maxX)
        hitInfo['features'] = featureEndpoints
>>>>>>> b1aa251d

    # Add the horizontal divider between the highest e value and the randomly
    # higher ones (if any).
    if hitInfo['zeroEValueFound']:
        line = Line2D([minX, maxX], [maxE + 1, maxE + 1], color='#cccccc',
                      linewidth=1)
        readsAx.add_line(line)

    # Titles, axis, etc.
    if createFigure:
        figure.suptitle('%s (length %d, %d hits)' % (
            sequence.description, len(sequence), hitInfo['hitCount']),
            fontsize=20)
    if createdReadsAx:
        # Only add title and y-axis label if we made the reads axes.
        readsAx.set_title('Read alignments', fontsize=20)
        if rankEValues:
            plt.ylabel('e value rank', fontsize=17)
        else:
            plt.ylabel('$- log_{10}(e)$', fontsize=17)

    # Set the x-axis limits.
    if xRange == 'subject':
        readsAx.set_xlim([minX - 1, maxX + 1])
    else:
        # Look at all the HSPs for this subject and figure out the min read
        # start and max read end so we can set the X-axis.
        first = True
        for item in hitInfo['items']:
            hsp = item['hsp']
            if first:
                queryMin = hsp['queryStart']
                queryMax = hsp['queryEnd']
                first = False
            else:
                if hsp['queryStart'] < queryMin:
                    queryMin = hsp['queryStart']
                if hsp['queryEnd'] > queryMax:
                    queryMax = hsp['queryEnd']
        readsAx.set_xlim([queryMin, queryMax])
        hitInfo['queryMin'] = queryMin
        hitInfo['queryMax'] = queryMax

    readsAx.set_ylim([0, maxEIncludingRandoms + 1])
    readsAx.grid()
    if createFigure:
        if showFigure:
            plt.show()
        if imageFile:
            figure.savefig(imageFile)
    stop = time()
    if not quiet:
        report('Graph generated in %.3f mins. Read count: %d. HSP count: %d.' %
               ((stop - start) / 60.0, len(fasta), len(items)))

    return hitInfo


def alignmentPanel(summary, recordFilenameOrHits, fastaFilename, db='nt',
                   eCutoff=2.0, maxHspsPerHit=None, minStart=None,
                   maxStop=None, sortOn='eMedian', rankEValues=False,
                   interactive=True, outputDir=None, idList=False,
                   equalizeXAxes=True, xRange='subject',
                   logLinearXAxis=False, logBase=2.0):
    """
    Produces a rectangular panel of graphs that each contain an alignment graph
    against a given sequence.

    summary: the dict output of summarizeAllRecords (or interestingRecords).
        The keys of this dict are the sequence titles that the reads (according
        to the BLAST hits in recordFilename) will be aligned against.
    recordFilenameOrHits: if a string, the BLAST XML output file. Else, a
        dict of BLAST records (e.g., from interestingRecords or
        summarizeAllRecords).
    fastaFilename: The name of the FASTA file containing query sequences,
        or a list of fasta sequences from SeqIO.parse
    db: the BLAST db to use to look up the target and, if given, actual
        sequence.
    eCutoff: converted e values less than this will be ignored.
    maxHspsPerHit: A numeric max number of HSPs to show for each hit on hitId.
    minStart: Reads that start before this subject offset should not be shown.
    maxStop: Reads that end after this subject offset should not be shown.
    sortOn: The attribute to sort subplots on. Either "eMean", "eMedian",
        "title" or "reads"
    rankEValues: If True, display reads with a Y axis coord that is the rank of
        the e value (sorted decreasingly).
    interactive: If True, we are interactive and should display the panel
        using figure.show etc.
    outputDir: If not None, specifies a directory to write an HTML summary to.
    idList: a dictionary. The keys is a color and the values is a list of
        read identifiers that should be colored in the respective color.
    equalizeXAxes: if True, adjust the X axis on each alignment plot to be
        the same.
    xRange: set to either 'subject' or 'reads' to indicate the range of the
        X axis.
    logLinearXAxis: if True, convert read offsets so that empty regions in the
        plot we're preparing will only be as wide as their logged actual
        values.
    logBase: The base of the logarithm to use if logLinearXAxis is True.
    """

    assert xRange in ('subject', 'reads'), (
        'xRange must be either "subject" or "reads".')

    if not (interactive or outputDir):
        raise ValueError('Either interactive or outputDir must be True')

    start = time()
    # Sort titles by mean eValue then title.
    if sortOn == 'eMean':
        titles = sorted(
            summary.iterkeys(),
            key=lambda title: (summary[title]['eMean'], title))
    if sortOn == 'eMedian':
        titles = sorted(
            summary.iterkeys(),
            key=lambda title: (summary[title]['eMedian'], title))
    elif sortOn == 'reads':
        titles = sorted(
            summary.iterkeys(), reverse=True,
            key=lambda title: (len(summary[title]['reads']), title))
    elif sortOn == 'title':
        titles = sorted(summary.iterkeys())
    else:
        raise ValueError('sortOn must be one of "eMean", "eMedian", '
                         '"title" or "reads"')

    if isinstance(fastaFilename, str):
        fasta = list(SeqIO.parse(fastaFilename, 'fasta'))
    else:
        fasta = fastaFilename

    cols = 5
    rows = int(len(titles) / cols) + (0 if len(titles) % cols == 0 else 1)
    figure, ax = plt.subplots(rows, cols, squeeze=False)
    report('Plotting %d titles in %dx%d grid, sorted on %s' %
           (len(titles), rows, cols, sortOn))

    maxEIncludingRandoms = -1
    maxE = -1
    minE = 1000  # Something improbably large.
    maxX = -1
    minX = 1e10  # Something improbably large.
    queryMax = -1
    queryMin = 1e10  # Something improbably large.
    postProcessInfo = defaultdict(dict)

    if isinstance(recordFilenameOrHits, str):
        report('Finding all hits in %s.' % recordFilenameOrHits)
        hitIds = set([title.split(' ')[0] for title in titles])
        allhits = list(findHits(recordFilenameOrHits, hitIds))
        report('Found %d hits.' % len(allhits))
    else:
        # recordFilenameOrHits is already the hits we need.
        allhits = recordFilenameOrHits

    if outputDir:
        htmlOutput = html.AlignmentPanelHTML(outputDir, fasta)

    coords = dimensionalIterator((rows, cols))

    for i, title in enumerate(titles):
        row, col = coords.next()
        print '%d: %s %s' % (i, title, html.NCBISequenceLinkURL(title, ''))
        hitId = title.split(' ')[0]
        if interactive:
            hitInfo = alignmentGraph(
                allhits, hitId, fasta, db=db, addQueryLines=True,
                showFeatures=False, eCutoff=eCutoff,
                maxHspsPerHit=maxHspsPerHit, colorQueryBases=False,
                minStart=minStart, maxStop=maxStop, createFigure=False,
                showFigure=False, readsAx=ax[row][col],
                rankEValues=rankEValues, quiet=True, idList=idList,
                xRange=xRange, logLinearXAxis=logLinearXAxis,
                logBase=logBase)

        if outputDir:
            imageBasename = '%d.png' % i
            imageFile = '%s/%s' % (outputDir, imageBasename)
            hitInfo = alignmentGraph(
                allhits, hitId, fasta, db=db, addQueryLines=True,
                showFeatures=True, eCutoff=eCutoff,
                maxHspsPerHit=maxHspsPerHit, colorQueryBases=False,
                minStart=minStart, maxStop=maxStop, showFigure=False,
                rankEValues=rankEValues, imageFile=imageFile, quiet=True,
<<<<<<< HEAD
                idList=idList, xRange=xRange, logLinearXAxis=logLinearXAxis,
                logBase=logBase)
=======
                idList=idList, xRange=xRange)

>>>>>>> b1aa251d
            # Close the image plot, otherwise it will be displayed when we
            # call plt.show below.
            plt.close()
            htmlOutput.addImage(imageBasename, title, hitInfo)

        # Remember info required for post processing of the whole panel
        # once we've made all the alignment graphs.
        if hitInfo['zeroEValueFound']:
            postProcessInfo[(row, col)]['maxE'] = hitInfo['maxE']

        postProcessInfo[(row, col)]['maxX'] = hitInfo['maxX']
        postProcessInfo[(row, col)]['sequenceLen'] = hitInfo['sequenceLen']
        if logLinearXAxis:
            postProcessInfo[(row, col)]['offsetAdjuster'] = hitInfo[
                'offsetAdjuster']

        if summary[title]['eMean'] == 0:
            meanE = 0
        else:
            meanE = int(-1.0 * log10(summary[title]['eMean']))
        if summary[title]['eMedian'] == 0:
            medianE = 0
        else:
            medianE = int(-1.0 * log10(summary[title]['eMedian']))
        ax[row][col].set_title(
            '%d: %s\n%d reads, 1e-%d median, 1e-%d mean' % (
                i, title.split(' ', 1)[1][:40],
                len(summary[title]['reads']), medianE, meanE), fontsize=10)

        if hitInfo['maxEIncludingRandoms'] > maxEIncludingRandoms:
            maxEIncludingRandoms = hitInfo['maxEIncludingRandoms']
        if hitInfo['maxE'] > maxE:
            maxE = hitInfo['maxE']
        if hitInfo['minE'] < minE:
            minE = hitInfo['minE']
        if hitInfo['maxX'] > maxX:
            maxX = hitInfo['maxX']
        if hitInfo['minX'] < minX:
            minX = hitInfo['minX']
        if xRange == 'reads':
            if hitInfo['queryMin'] < queryMin:
                queryMin = hitInfo['queryMin']
            if hitInfo['queryMax'] > queryMax:
                queryMax = hitInfo['queryMax']

<<<<<<< HEAD
    # Post-process graphs to adjust axes, etc.
=======
>>>>>>> b1aa251d
    coords = dimensionalIterator((rows, cols))
    for row, col in coords:
        a = ax[row][col]
        a.set_ylim([0, maxEIncludingRandoms + 1])
        if equalizeXAxes:
            if xRange == 'subject':
                a.set_xlim([minX, maxX])
            else:
                a.set_xlim([queryMin, queryMax])
        a.set_yticks([])
        a.set_xticks([])
        hitInfo = postProcessInfo[(row, col)]
        if hitInfo:
            # The graph is non-blank (the last graphs in a panel can be blank).
            if equalizeXAxes and 'maxE' in hitInfo:
                # Overdraw the horizontal divider between the highest e value
                # and the randomly higher ones (if any). We need to do this
                # as the plots will be changing width, to all be as wide as
                # the widest.
                e = hitInfo['maxE']
                line = Line2D([minX, maxX], [e + 1, e + 1], color='#cccccc',
                              linewidth=1)
                a.add_line(line)
            # Add a vertical line at x=0 so we can see reads that match to
            # the left of the sequence we're aligning against.
            line = Line2D([0, 0], [0, maxEIncludingRandoms + 1],
                          color='#cccccc', linewidth=1)
            a.add_line(line)
            # Add a line on the right of each sub-plot so we can see where
            # the sequence ends (as all panel graphs have the same width and
            # we otherwise couldn't tell).
            sequenceLen = hitInfo['sequenceLen']
            if logLinearXAxis:
                sequenceLen = hitInfo['offsetAdjuster'].adjustOffset(
                    sequenceLen)
            line = Line2D([sequenceLen, sequenceLen],
                          [0, maxEIncludingRandoms + 1],
                          color='#cccccc', linewidth=1)
            a.add_line(line)

    # plt.subplots_adjust(left=0.01, bottom=0.01, right=0.99, top=0.93,
    # wspace=0.1, hspace=None)
    figure.suptitle('X: %d to %d, Y: %d to %d' %
                    (minX, maxX, int(minE), int(maxE)), fontsize=20)
    figure.set_size_inches(5 * cols, 3 * rows, forward=True)
    if outputDir:
        panelFilename = 'alignment-panel.png'
        figure.savefig('%s/%s' % (outputDir, panelFilename))
        htmlOutput.close(panelFilename)
    if interactive:
        figure.show()
    stop = time()
    report('Alignment panel generated in %.3f mins.' % ((stop - start) / 60.0))


def report(msg):
    print '%s: %s' % (ctime(time()), msg)


def evalueGraph(records, rows, cols, find=None, titles=True, minHits=1,
                width=5, height=5):
    """
    Produces a rectangular panel of graphs that each show sorted e-values for
    a read. Read hits against a certain strain (see find, below) are
    highlighted.

    find: A function that can be passed a sequence title. If the function
    returns True a (currently) red dot is put into the graph at that point.
    titles: Show read sequence names.
    minHits: only show reads with at least this many hits.
    """
    f, ax = plt.subplots(rows, cols)
    globalMaxE = 0.0
    globalMaxDescriptions = 0
    recordCount = 0
    done = False
    lowHitCount = 0
    for row in xrange(rows):
        if done:
            break
        for col in xrange(cols):
            try:
                record = records.next()
                while len(record.descriptions) < minHits:
                    # print 'rejecting', record.query
                    lowHitCount += 1
                    record = records.next()
            except StopIteration:
                done = True
                break
            else:
                recordCount += 1
                if len(record.descriptions) > globalMaxDescriptions:
                    globalMaxDescriptions = len(record.descriptions)
                evalues = []
                foundx = []
                foundy = []
                for i, desc in enumerate(record.descriptions):
                    # NOTE: We are looping over the descriptions here, not
                    # the multiple HSPs in the alignments. The description
                    # describes only the first (i.e., the best) HSP.
                    e = -1.0 * log10(record.alignments[i].hsps[0].expect)
                    if e < 0:
                        break
                    evalues.append(e)
                    if find and find(desc.title):
                        foundx.append(i)
                        foundy.append(e)
                a = ax[row][col]
                if evalues:
                    maxE = max(evalues)
                    if maxE > globalMaxE:
                        globalMaxE = maxE
                    x = np.arange(0, len(evalues))
                    a.plot(x, evalues)
                if foundx:
                    # a.plot(foundx, foundy, 'ro', markersize=5)
                    a.plot(foundx, foundy, 'ro')
                if titles:
                    a.set_title('%s (%d)' %
                                (record.query, record.query_length),
                                fontsize=10)

    count = 0
    for row in xrange(rows):
        for col in xrange(cols):
            if count == recordCount:
                break
            count += 1
            a = ax[row][col]
            a.axis([0, globalMaxDescriptions, 0, globalMaxE])
            # a.set_yscale('log')
            a.set_yticks([])
            a.set_xticks([])

    plt.subplots_adjust(left=0.01, bottom=0.01, right=0.99, top=0.93,
                        wspace=0.1, hspace=None)
    f.suptitle('maxHits %d, maxE %f, ignored %d, (minHits %d)' %
               (globalMaxDescriptions, globalMaxE, lowHitCount, minHits))
    f.set_size_inches(width, height, forward=True)
    # f.set_size_inches(10, 10)
    # f.savefig('evalues.png')
    plt.show()


def scatterAlign(seq1, seq2, window=7):
    """
    Visually align two sequences.
    """
    d1 = defaultdict(list)
    d2 = defaultdict(list)
    for (seq, section_dict) in [(seq1, d1), (seq2, d2)]:
        for i in range(len(seq) - window):
            section = seq[i:i + window]
            section_dict[section].append(i)
    matches = set(d1).intersection(d2)
    print '%i unique matches' % len(matches)
    x = []
    y = []
    for section in matches:
        for i in d1[section]:
            for j in d2[section]:
                x.append(i)
                y.append(j)
    # plt.cla()  # clear any prior graph
    plt.gray()
    plt.scatter(x, y)
    plt.xlim(0, len(seq1) - window)
    plt.ylim(0, len(seq2) - window)
    plt.xlabel('length %i bp' % (len(seq1)))
    plt.ylabel('length %i bp' % (len(seq2)))
    plt.title('Dot plot using window size %i\n(allowing no mis-matches)' %
              window)
    plt.show()<|MERGE_RESOLUTION|>--- conflicted
+++ resolved
@@ -21,11 +21,8 @@
 from dark.conversion import readJSONRecords
 from dark.dimension import dimensionalIterator
 from dark.hsp import normalizeHSP
-<<<<<<< HEAD
 from dark.intervals import OffsetAdjuster, ReadIntervals
-=======
 from dark import features
->>>>>>> b1aa251d
 
 Entrez.email = 'tcj25@cam.ac.uk'
 
@@ -306,154 +303,6 @@
         return record
 
 
-<<<<<<< HEAD
-def addFeatures(fig, record, minX, maxX, offsetAdjuster):
-    """
-    fig is a matplotlib figure.
-    record is a Bio.Seq with features, or None (if offline).
-    minX: the smallest x coordinate.
-    maxX: the largest x coordinate.
-    offsetAdjuster: a function to adjust feature X axis offsets for plotting.
-    """
-    fig.set_title('Target sequence features', fontsize=20)
-
-    result = []
-    toPlot = []
-    totalSubfeatures = 0
-    if record:
-        for feature in record.features:
-            if feature.type in ('CDS', 'rRNA'):
-                toPlot.append(feature)
-                totalSubfeatures += len(feature.sub_features)
-
-    if record is None or not toPlot:
-        fig.text(minX + (maxX - minX) / 3.0, 0,
-                 ('No features found.' if record
-                  else 'You (or Genbank) appear to be offline.'),
-                 fontsize=16)
-        fig.axis([minX, maxX, -1, 1])
-        fig.set_yticks([])
-        return []
-
-    # Have a look at the colormaps here and decide which one you'd like:
-    # http://matplotlib.sourceforge.net/examples/pylab_examples/
-    # show_colormaps.html
-    colormap = plt.cm.coolwarm
-    colors = [colormap(i) for i in
-              np.linspace(0.0, 0.99, len(toPlot) + totalSubfeatures)]
-    labels = []
-
-    index = -1
-    for feature in toPlot:
-        index += 1
-        start = offsetAdjuster(int(feature.location.start))
-        end = offsetAdjuster(int(feature.location.end))
-        result.append({
-            'color': colors[index],
-            'end': end,
-            'start': start,
-        })
-        frame = start % 3
-        fig.plot([start, end], [frame, frame], color=colors[index],
-                 linewidth=2)
-        gene = feature.qualifiers.get('gene', ['<no gene>'])[0]
-        product = feature.qualifiers.get('product', ['<no product>'])[0]
-        labels.append('%d-%d: %s (%s)' % (start, end, gene, product))
-        for subfeature in feature.sub_features:
-            index += 1
-            start = offsetAdjuster(int(subfeature.location.start))
-            end = offsetAdjuster(int(subfeature.location.end))
-            result.append({
-                'color': colors[index],
-                'end': end,
-                'start': start,
-            })
-            subfeatureFrame = start % 3
-            if subfeatureFrame == frame:
-                # Move overlapping subfeatures down a little to make them
-                # visible.
-                subfeatureFrame -= 0.2
-            fig.plot([start, end], [subfeatureFrame, subfeatureFrame],
-                     color=colors[index])
-            labels.append('%d-%d: %s subfeature' % (start, end, gene))
-
-    fig.axis([minX, maxX, -1, 6])
-    fig.set_yticks(np.arange(3))
-    fig.set_ylabel('Frame', fontsize=17)
-    if labels:
-        # fig.legend(labels, bbox_to_anchor=(0.0, 1.1, 1.0, 0.102), loc=3,
-        # ncol=3, mode='expand', borderaxespad=0.)
-        fig.legend(labels, loc='upper left', ncol=3, shadow=True)
-
-    return result
-
-
-def addORFs(fig, seq, minX, maxX, featureEndpoints, offsetAdjuster):
-    """
-    fig is a matplotlib figure.
-    seq is a Bio.Seq.Seq.
-    minX: the smallest x coordinate.
-    maxX: the largest x coordinate.
-    featureEndpoints: an array of features as returned by addFeatures (may be
-        empty).
-    offsetAdjuster: a function to adjust feature X axis offsets for plotting.
-    """
-    for frame in range(3):
-        target = seq[frame:]
-        for (codons, codonType, color) in (
-                (START_CODONS, 'start', 'green'),
-                (STOP_CODONS, 'stop', 'red')):
-            offsets = map(offsetAdjuster, findCodons(target, codons))
-            if offsets:
-                fig.plot(offsets, np.tile(frame, len(offsets)), marker='.',
-                         markersize=4, color=color, linestyle='None')
-
-    # Add the feature endpoints.
-    for fe in featureEndpoints:
-        line = Line2D([fe['start'], fe['start']], [-1, 3], color=fe['color'],
-                      linewidth=1)
-        fig.add_line(line)
-        line = Line2D([fe['end'], fe['end']], [-1, 3], color='#cccccc')
-        fig.add_line(line)
-
-    fig.axis([minX, maxX, -1, 3])
-    fig.set_yticks(np.arange(3))
-    fig.set_ylabel('Frame', fontsize=17)
-    fig.set_title('Target sequence start (%s) and stop (%s) codons' % (
-        ', '.join(sorted(START_CODONS)), ', '.join(sorted(STOP_CODONS))),
-        fontsize=20)
-
-
-def addReversedORFs(fig, seq, minX, maxX, offsetAdjuster):
-    """
-    fig is a matplotlib figure.
-    seq is a Bio.Seq.Seq (the reverse complement of the sequence we're
-        plotting against).
-    minX: the smallest x coordinate.
-    maxX: the largest x coordinate.
-    offsetAdjuster: a function to adjust feature X axis offsets for plotting.
-    """
-    for frame in range(3):
-        target = seq[frame:]
-        for (codons, codonType, color) in (
-                (START_CODONS, 'start', 'green'),
-                (STOP_CODONS, 'stop', 'red')):
-            offsets = map(lambda offset: maxX - offsetAdjuster(offset),
-                          findCodons(target, codons))
-            if offsets:
-                fig.plot(offsets, np.tile(frame, len(offsets)), marker='.',
-                         markersize=4, color=color, linestyle='None')
-
-    fig.axis([minX, maxX, -1, 3])
-    fig.set_yticks(np.arange(3))
-    fig.set_ylabel('Frame', fontsize=17)
-    fig.set_title('Reversed target sequence start (%s) & stop (%s) codons' % (
-        ', '.join(sorted(START_CODONS)), ', '.join(sorted(STOP_CODONS))),
-        fontsize=20)
-
-
-=======
->>>>>>> b1aa251d
 def summarizeHits(hits, fastaFilename, eCutoff=None,
                   maxHspsPerHit=None, minStart=None, maxStop=None,
                   logLinearXAxis=False, logBase=2.0):
@@ -865,30 +714,16 @@
                                           color=key)
                             readsAx.add_line(line)
 
-    # Add vertical lines for the sequence features.
+    # Add to ORF figures and add vertical lines for the sequence features.
+    # The feature and ORF display are linked and they shouldn't be. This
+    # code is a horrible mess.
     if showFeatures:
-<<<<<<< HEAD
         if logLinearXAxis:
             offsetAdjuster = hitInfo['offsetAdjuster'].adjustOffset
         else:
             offsetAdjuster = lambda x: x
-        featureEndpoints = addFeatures(featureAx, gbSeq, minX, maxX,
-                                       offsetAdjuster)
-        for fe in featureEndpoints:
-            line = Line2D(
-                [fe['start'], fe['start']],
-                [0, maxEIncludingRandoms + 1], color=fe['color'])
-            readsAx.add_line(line)
-            line = Line2D(
-                [fe['end'], fe['end']],
-                [0, maxEIncludingRandoms + 1], color='#cccccc')
-            readsAx.add_line(line)
-        addORFs(orfAx, sequence.seq, minX, maxX, featureEndpoints,
-                offsetAdjuster)
-        addReversedORFs(orfReversedAx, sequence.reverse_complement().seq,
-                        minX, maxX, offsetAdjuster)
-=======
-        featureEndpoints = features.addFeatures(featureAx, gbSeq, minX, maxX)
+        featureEndpoints = features.addFeatures(featureAx, gbSeq, minX, maxX,
+                                                offsetAdjuster)
         if len(featureEndpoints) < 20:
             for fe in featureEndpoints:
                 line = Line2D(
@@ -899,15 +734,14 @@
                     [fe['end'], fe['end']],
                     [0, maxEIncludingRandoms + 1], color='#cccccc')
                 readsAx.add_line(line)
-            features.addORFs(orfAx, sequence.seq, minX, maxX, featureEndpoints)
+            features.addORFs(orfAx, sequence.seq, minX, maxX, featureEndpoints,
+                             offsetAdjuster)
         else:
-            features.addORFs(orfAx, sequence.seq, minX, maxX, [])
-
-        features.addReversedORFs(orfReversedAx,
-                                 sequence.reverse_complement().seq,
-                                 minX, maxX)
-        hitInfo['features'] = featureEndpoints
->>>>>>> b1aa251d
+            features.addORFs(orfAx, sequence.seq, minX, maxX, [],
+                             offsetAdjuster)
+
+        addReversedORFs(orfReversedAx, sequence.reverse_complement().seq,
+                        minX, maxX, offsetAdjuster)
 
     # Add the horizontal divider between the highest e value and the randomly
     # higher ones (if any).
@@ -1093,13 +927,9 @@
                 maxHspsPerHit=maxHspsPerHit, colorQueryBases=False,
                 minStart=minStart, maxStop=maxStop, showFigure=False,
                 rankEValues=rankEValues, imageFile=imageFile, quiet=True,
-<<<<<<< HEAD
                 idList=idList, xRange=xRange, logLinearXAxis=logLinearXAxis,
                 logBase=logBase)
-=======
-                idList=idList, xRange=xRange)
-
->>>>>>> b1aa251d
+
             # Close the image plot, otherwise it will be displayed when we
             # call plt.show below.
             plt.close()
@@ -1145,10 +975,7 @@
             if hitInfo['queryMax'] > queryMax:
                 queryMax = hitInfo['queryMax']
 
-<<<<<<< HEAD
     # Post-process graphs to adjust axes, etc.
-=======
->>>>>>> b1aa251d
     coords = dimensionalIterator((rows, cols))
     for row, col in coords:
         a = ax[row][col]
