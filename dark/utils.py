--- conflicted
+++ resolved
@@ -432,23 +432,7 @@
         # we just calculated).
         maxEIncludingRandoms = hitInfo['maxE']
         if hitInfo['zeroEValueFound']:
-<<<<<<< HEAD
-            if randomizeZeroEValues:
-                for item in hitInfo['items']:
-                    if item['convertedE'] is None:
-                        item['convertedE'] = convertedE = (
-                            hitInfo['maxE'] + 2 + uniform(
-                                0, zeroEValueUpperRandomIncrement))
-                        if convertedE > maxEIncludingRandoms:
-                            maxEIncludingRandoms = convertedE
-
-            else:
-                for item in hitInfo['items']:
-                    if item['convertedE'] is None:
-                        maxEIncludingRandoms += 1
-                        item['convertedE'] = maxEIncludingRandoms
-
-=======
+
             for item in hitInfo['items']:
                 if item['convertedE'] is None:
                     item['convertedE'] = e = (
@@ -456,7 +440,6 @@
                         uniform(0, zeroEValueUpperRandomIncrement))
                     if e > maxEIncludingRandoms:
                         maxEIncludingRandoms = e
->>>>>>> bac0cf89
         hitInfo['maxEIncludingRandoms'] = maxEIncludingRandoms
 
         # Adjust all HSPs if we're doing a log/linear X axis.
